import datetime
import json
import responses

from django.test import TestCase
from django.contrib.auth.models import User
from django.db.models.signals import post_save

from rest_framework import status
from rest_framework.test import APIClient
from rest_framework.authtoken.models import Token
from rest_hooks.models import model_saved

from hellomama_registration import utils
from registrations.models import (
    Source, Registration, SubscriptionRequest, registration_post_save,
    fire_created_metric, fire_unique_operator_metric, fire_message_type_metric,
<<<<<<< HEAD
    fire_receiver_type_metric)
=======
    fire_source_metric)
>>>>>>> e2284d65
from .models import Change, change_post_save
from .tasks import implement_action


def override_get_today():
    return datetime.datetime.strptime("20150817", "%Y%m%d")


class APITestCase(TestCase):

    def setUp(self):
        self.adminclient = APIClient()
        self.normalclient = APIClient()
        self.otherclient = APIClient()
        utils.get_today = override_get_today


class AuthenticatedAPITestCase(APITestCase):

    def _replace_post_save_hooks_change(self):
        def has_listeners():
            return post_save.has_listeners(Change)
        assert has_listeners(), (
            "Change model has no post_save listeners. Make sure"
            " helpers cleaned up properly in earlier tests.")
        post_save.disconnect(receiver=change_post_save,
                             sender=Change)
        post_save.disconnect(receiver=model_saved,
                             dispatch_uid='instance-saved-hook')
        assert not has_listeners(), (
            "Change model still has post_save listeners. Make sure"
            " helpers cleaned up properly in earlier tests.")

    def _restore_post_save_hooks_change(self):
        def has_listeners():
            return post_save.has_listeners(Change)
        assert not has_listeners(), (
            "Change model still has post_save listeners. Make sure"
            " helpers removed them properly in earlier tests.")
        post_save.connect(receiver=change_post_save,
                          sender=Change)
        post_save.connect(receiver=model_saved,
                          dispatch_uid='instance-saved-hook')

    def _replace_post_save_hooks_registration(self):
        def has_listeners():
            return post_save.has_listeners(Registration)
        assert has_listeners(), (
            "Registration model has no post_save listeners. Make sure"
            " helpers cleaned up properly in earlier tests.")
        post_save.disconnect(receiver=registration_post_save,
                             sender=Registration)
        post_save.disconnect(receiver=fire_created_metric,
                             sender=Registration)
        post_save.disconnect(receiver=fire_source_metric,
                             sender=Registration)
        post_save.disconnect(receiver=fire_unique_operator_metric,
                             sender=Registration)
        post_save.disconnect(receiver=fire_message_type_metric,
                             sender=Registration)
        post_save.disconnect(receiver=fire_receiver_type_metric,
                             sender=Registration)
        post_save.disconnect(receiver=model_saved,
                             dispatch_uid='instance-saved-hook')
        assert not has_listeners(), (
            "Registration model still has post_save listeners. Make sure"
            " helpers cleaned up properly in earlier tests.")

    def _restore_post_save_hooks_registration(self):
        def has_listeners():
            return post_save.has_listeners(Registration)
        post_save.connect(receiver=registration_post_save,
                          sender=Registration)
        post_save.connect(receiver=fire_created_metric,
                          sender=Registration)
        post_save.connect(receiver=fire_source_metric,
                          sender=Registration)
        post_save.connect(receiver=fire_unique_operator_metric,
                          sender=Registration)
        post_save.connect(receiver=model_saved,
                          dispatch_uid='instance-saved-hook')

    def make_source_adminuser(self):
        data = {
            "name": "test_ussd_source_adminuser",
            "authority": "hw_full",
            "user": User.objects.get(username='testadminuser')
        }
        return Source.objects.create(**data)

    def make_source_normaluser(self):
        data = {
            "name": "test_voice_source_normaluser",
            "authority": "patient",
            "user": User.objects.get(username='testnormaluser')
        }
        return Source.objects.create(**data)

    def make_change_adminuser(self):
        data = {
            "mother_id": "846877e6-afaa-43de-acb1-09f61ad4de99",
            "action": "change_language",
            "data": {"test_adminuser_change": "test_adminuser_changed"},
            "source": self.make_source_adminuser()
        }
        return Change.objects.create(**data)

    def make_change_normaluser(self):
        data = {
            "mother_id": "846877e6-afaa-43de-acb1-09f61ad4de99",
            "action": "change_language",
            "data": {"test_normaluser_change": "test_normaluser_changed"},
            "source": self.make_source_normaluser()
        }
        return Change.objects.create(**data)

    def make_registration_mother_only(self):
        data = {
            "stage": "prebirth",
            "mother_id": "846877e6-afaa-43de-acb1-09f61ad4de99",
            "data": {
                "receiver_id": "846877e6-afaa-43de-acb1-09f61ad4de99",
                "operator_id": "nurse000-6a07-4377-a4f6-c0485ccba234",
                "language": "eng_NG",
                "msg_type": "text",
                "gravida": "1",
                "last_period_date": "20150202",
                "msg_receiver": "mother_only",
                # data added during validation
                "reg_type": "hw_pre",
                "preg_week": "15"
            },
            "source": self.make_source_adminuser()
        }
        return Registration.objects.create(**data)

    def make_registration_friend_only(self):
        data = {
            "stage": "prebirth",
            "mother_id": "846877e6-afaa-43de-acb1-09f61ad4de99",
            "data": {
                "receiver_id": "629eaf3c-04e5-4404-8a27-3ab3b811326a",
                "operator_id": "nurse000-6a07-4377-a4f6-c0485ccba234",
                "language": "pcm_NG",
                "msg_type": "text",
                "gravida": "2",
                "last_period_date": "20150302",
                "msg_receiver": "friend_only",
                # data added during validation
                "reg_type": "hw_pre",
                "preg_week": "11"
            },
            "source": self.make_source_adminuser()
        }
        return Registration.objects.create(**data)

    def setUp(self):
        super(AuthenticatedAPITestCase, self).setUp()
        self._replace_post_save_hooks_change()
        self._replace_post_save_hooks_registration()

        # Normal User setup
        self.normalusername = 'testnormaluser'
        self.normalpassword = 'testnormalpass'
        self.normaluser = User.objects.create_user(
            self.normalusername,
            'testnormaluser@example.com',
            self.normalpassword)
        normaltoken = Token.objects.create(user=self.normaluser)
        self.normaltoken = normaltoken.key
        self.normalclient.credentials(
            HTTP_AUTHORIZATION='Token ' + self.normaltoken)

        # Admin User setup
        self.adminusername = 'testadminuser'
        self.adminpassword = 'testadminpass'
        self.adminuser = User.objects.create_superuser(
            self.adminusername,
            'testadminuser@example.com',
            self.adminpassword)
        admintoken = Token.objects.create(user=self.adminuser)
        self.admintoken = admintoken.key
        self.adminclient.credentials(
            HTTP_AUTHORIZATION='Token ' + self.admintoken)

    def tearDown(self):
        self._restore_post_save_hooks_change()
        self._restore_post_save_hooks_registration()


class TestLogin(AuthenticatedAPITestCase):

    def test_login_normaluser(self):
        """ Test that normaluser can login successfully
        """
        # Setup
        post_auth = {"username": "testnormaluser",
                     "password": "testnormalpass"}
        # Execute
        request = self.client.post(
            '/api/token-auth/', post_auth)
        token = request.data.get('token', None)
        # Check
        self.assertIsNotNone(
            token, "Could not receive authentication token on login post.")
        self.assertEqual(
            request.status_code, 200,
            "Status code on /api/token-auth was %s (should be 200)."
            % request.status_code)

    def test_login_adminuser(self):
        """ Test that adminuser can login successfully
        """
        # Setup
        post_auth = {"username": "testadminuser",
                     "password": "testadminpass"}
        # Execute
        request = self.client.post(
            '/api/token-auth/', post_auth)
        token = request.data.get('token', None)
        # Check
        self.assertIsNotNone(
            token, "Could not receive authentication token on login post.")
        self.assertEqual(
            request.status_code, 200,
            "Status code on /api/token-auth was %s (should be 200)."
            % request.status_code)

    def test_login_adminuser_wrong_password(self):
        """ Test that adminuser cannot log in with wrong password
        """
        # Setup
        post_auth = {"username": "testadminuser",
                     "password": "wrongpass"}
        # Execute
        request = self.client.post(
            '/api/token-auth/', post_auth)
        token = request.data.get('token', None)
        # Check
        self.assertIsNone(
            token, "Could not receive authentication token on login post.")
        self.assertEqual(request.status_code, status.HTTP_400_BAD_REQUEST)

    def test_login_otheruser(self):
        """ Test that an unknown user cannot log in
        """
        # Setup
        post_auth = {"username": "testotheruser",
                     "password": "testotherpass"}
        # Execute
        request = self.otherclient.post(
            '/api/token-auth/', post_auth)
        token = request.data.get('token', None)
        # Check
        self.assertIsNone(
            token, "Could not receive authentication token on login post.")
        self.assertEqual(request.status_code, status.HTTP_400_BAD_REQUEST)


class TestChangeAPI(AuthenticatedAPITestCase):

    def test_get_change_adminuser(self):
        # Setup
        change = self.make_change_adminuser()
        # Execute
        response = self.adminclient.get(
            '/api/v1/change/%s/' % change.id,
            content_type='application/json')
        # Check
        # Currently only posts are allowed
        self.assertEqual(response.status_code,
                         status.HTTP_405_METHOD_NOT_ALLOWED)

    def test_get_change_normaluser(self):
        # Setup
        change = self.make_change_normaluser()
        # Execute
        response = self.normalclient.get(
            '/api/v1/change/%s/' % change.id,
            content_type='application/json')
        # Check
        # Currently only posts are allowed
        self.assertEqual(response.status_code,
                         status.HTTP_405_METHOD_NOT_ALLOWED)

    def test_create_change_adminuser(self):
        # Setup
        self.make_source_adminuser()
        post_data = {
            "mother_id": "846877e6-afaa-43de-acb1-09f61ad4de99",
            "action": "change_language",
            "data": {"test_key1": "test_value1"}
        }
        # Execute
        response = self.adminclient.post('/api/v1/change/',
                                         json.dumps(post_data),
                                         content_type='application/json')
        # Check
        self.assertEqual(response.status_code, status.HTTP_201_CREATED)

        d = Change.objects.last()
        self.assertEqual(d.source.name, 'test_ussd_source_adminuser')
        self.assertEqual(d.action, 'change_language')
        self.assertEqual(d.validated, False)
        self.assertEqual(d.data, {"test_key1": "test_value1"})
        self.assertEqual(d.created_by, self.adminuser)

    def test_create_change_normaluser(self):
        # Setup
        self.make_source_normaluser()
        post_data = {
            "mother_id": "846877e6-afaa-43de-acb1-09f61ad4de99",
            "action": "change_language",
            "data": {"test_key1": "test_value1"}
        }
        # Execute
        response = self.normalclient.post('/api/v1/change/',
                                          json.dumps(post_data),
                                          content_type='application/json')
        # Check
        self.assertEqual(response.status_code, status.HTTP_201_CREATED)

        d = Change.objects.last()
        self.assertEqual(d.source.name, 'test_voice_source_normaluser')
        self.assertEqual(d.action, 'change_language')
        self.assertEqual(d.validated, False)
        self.assertEqual(d.data, {"test_key1": "test_value1"})

    def test_create_change_set_readonly_field(self):
        # Setup
        self.make_source_adminuser()
        post_data = {
            "mother_id": "846877e6-afaa-43de-acb1-09f61ad4de99",
            "action": "change_language",
            "data": {"test_key1": "test_value1"},
            "validated": True
        }
        # Execute
        response = self.adminclient.post('/api/v1/change/',
                                         json.dumps(post_data),
                                         content_type='application/json')
        # Check
        self.assertEqual(response.status_code, status.HTTP_201_CREATED)

        d = Change.objects.last()
        self.assertEqual(d.source.name, 'test_ussd_source_adminuser')
        self.assertEqual(d.action, 'change_language')
        self.assertEqual(d.validated, False)  # Should ignore True post_data
        self.assertEqual(d.data, {"test_key1": "test_value1"})


class TestChangeListAPI(AuthenticatedAPITestCase):

    def test_list_changes(self):
        # Setup
        change1 = self.make_change_adminuser()
        change2 = self.make_change_normaluser()
        # Execute
        response = self.adminclient.get(
            '/api/v1/changes/',
            content_type='application/json')
        # Check
        self.assertEqual(response.status_code, status.HTTP_200_OK)
        self.assertEqual(response.data["count"], 2)
        result1, result2 = response.data["results"]
        self.assertEqual(result1["id"], str(change1.id))
        self.assertEqual(result2["id"], str(change2.id))

    def test_list_changes_filtered(self):
        # Setup
        self.make_change_adminuser()
        change2 = self.make_change_normaluser()
        # Execute
        response = self.adminclient.get(
            '/api/v1/changes/?source=%s' % change2.source.id,
            content_type='application/json')
        # Check
        self.assertEqual(response.status_code, status.HTTP_200_OK)
        self.assertEqual(response.data["count"], 1)
        result = response.data["results"][0]
        self.assertEqual(result["id"], str(change2.id))


class TestRegistrationCreation(AuthenticatedAPITestCase):

    def test_make_registration_mother_only(self):
        # Setup
        # Execute
        self.make_registration_mother_only()
        # Test
        d = Registration.objects.last()
        self.assertEqual(d.mother_id, "846877e6-afaa-43de-acb1-09f61ad4de99")
        self.assertEqual(d.data["msg_receiver"], "mother_only")


class TestChangeMessaging(AuthenticatedAPITestCase):

    @responses.activate
    def test_prebirth_text_to_audio_week28(self):
        # Setup
        # make change object
        change_data = {
            "mother_id": "846877e6-afaa-43de-acb1-09f61ad4de99",
            "action": "change_messaging",
            "data": {
                "msg_type": "audio",
                "voice_days": "tue_thu",
                "voice_times": "9_11"
            },
            "source": self.make_source_adminuser()
        }
        change = Change.objects.create(**change_data)
        # mock get subscription request
        subscription_id = "07f4d95c-ad78-4bf1-8779-c47b428e89d0"
        query_string = '?active=True&id=%s' % change_data["mother_id"]
        responses.add(
            responses.GET,
            'http://localhost:8005/api/v1/subscriptions/%s' % query_string,
            json={
                "count": 1,
                "next": None,
                "previous": None,
                "results": [{
                    "id": subscription_id,
                    "identity": change_data["mother_id"],
                    "active": True,
                    "lang": "eng_NG",
                    "next_sequence_number": 54,
                    "messageset": 1,
                    "schedule": 1
                }],
            },
            status=200, content_type='application/json',
            match_querystring=True
        )
        # mock current messageset lookup
        responses.add(
            responses.GET,
            'http://localhost:8005/api/v1/messageset/1/',
            json={
                "id": 1,
                "short_name": 'prebirth.mother.text.10_42',
                "default_schedule": 1
            },
            status=200, content_type='application/json',
            match_querystring=True
        )
        # mock schedule 1 lookup
        responses.add(
            responses.GET,
            'http://localhost:8005/api/v1/schedule/1/',
            json={"id": 1, "day_of_week": "1,3,5"},
            status=200, content_type='application/json',
        )
        # mock patch subscription request
        responses.add(
            responses.PATCH,
            'http://localhost:8005/api/v1/subscriptions/%s/' % subscription_id,
            json={"active": False},
            status=200, content_type='application/json',
        )
        # mock messageset via shortname lookup
        query_string = '?short_name=prebirth.mother.audio.10_42.tue_thu.9_11'
        responses.add(
            responses.GET,
            'http://localhost:8005/api/v1/messageset/%s' % query_string,
            json={
                "count": 1,
                "next": None,
                "previous": None,
                "results": [{
                    "id": 4,
                    "short_name": 'prebirth.mother.audio.10_42.tue_thu.9_11',
                    "default_schedule": 6
                }]
            },
            status=200, content_type='application/json',
            match_querystring=True
        )
        # mock schedule 6 lookup
        responses.add(
            responses.GET,
            'http://localhost:8005/api/v1/schedule/6/',
            json={"id": 6, "day_of_week": "2,4"},
            status=200, content_type='application/json',
        )

        # Execute
        result = implement_action.apply_async(args=[change.id])

        # Check
        self.assertEqual(result.get(), "Change messaging completed")
        d = SubscriptionRequest.objects.last()
        self.assertEqual(d.identity, "846877e6-afaa-43de-acb1-09f61ad4de99")
        self.assertEqual(d.messageset, 4)
        self.assertEqual(d.next_sequence_number, 36)  # week 28 - 18*2
        self.assertEqual(d.lang, "eng_NG")
        self.assertEqual(d.schedule, 6)

    @responses.activate
    def test_postbirth_text_to_audio_week12(self):
        # Setup
        # make change object
        change_data = {
            "mother_id": "846877e6-afaa-43de-acb1-09f61ad4de99",
            "action": "change_messaging",
            "data": {
                "msg_type": "audio",
                "voice_days": "mon_wed",
                "voice_times": "9_11"
            },
            "source": self.make_source_adminuser()
        }
        change = Change.objects.create(**change_data)
        # mock get subscription request
        subscription_id = "07f4d95c-ad78-4bf1-8779-c47b428e89d0"
        query_string = '?active=True&id=%s' % change_data["mother_id"]
        responses.add(
            responses.GET,
            'http://localhost:8005/api/v1/subscriptions/%s' % query_string,
            json={
                "count": 1,
                "next": None,
                "previous": None,
                "results": [{
                    "id": subscription_id,
                    "identity": change_data["mother_id"],
                    "active": True,
                    "lang": "eng_NG",
                    "next_sequence_number": 36,
                    "messageset": 7,
                    "schedule": 1
                }],
            },
            status=200, content_type='application/json',
            match_querystring=True
        )
        # mock current messageset lookup
        responses.add(
            responses.GET,
            'http://localhost:8005/api/v1/messageset/7/',
            json={
                "id": 7,
                "short_name": 'postbirth.mother.text.0_12',
                "default_schedule": 1
            },
            status=200, content_type='application/json',
            match_querystring=True
        )
        # mock schedule 1 lookup
        responses.add(
            responses.GET,
            'http://localhost:8005/api/v1/schedule/1/',
            json={"id": 1, "day_of_week": "1,3,5"},
            status=200, content_type='application/json',
        )
        # mock patch subscription request
        responses.add(
            responses.PATCH,
            'http://localhost:8005/api/v1/subscriptions/%s/' % subscription_id,
            json={"active": False},
            status=200, content_type='application/json',
        )
        # mock new messageset via shortname lookup
        query_string = '?short_name=postbirth.mother.audio.0_12.mon_wed.9_11'
        responses.add(
            responses.GET,
            'http://localhost:8005/api/v1/messageset/%s' % query_string,
            json={
                "count": 1,
                "next": None,
                "previous": None,
                "results": [{
                    "id": 9,
                    "short_name": 'postbirth.mother.audio.0_12.mon_wed.9_11',
                    "default_schedule": 4
                }]
            },
            status=200, content_type='application/json',
            match_querystring=True
        )
        # mock schedule 4 lookup
        responses.add(
            responses.GET,
            'http://localhost:8005/api/v1/schedule/4/',
            json={"id": 4, "day_of_week": "1,3"},
            status=200, content_type='application/json',
        )

        # Execute
        result = implement_action.apply_async(args=[change.id])

        # Check
        self.assertEqual(result.get(), "Change messaging completed")
        d = SubscriptionRequest.objects.last()
        self.assertEqual(d.messageset, 9)
        self.assertEqual(d.next_sequence_number, 24)  # week 12 - 12*2
        self.assertEqual(d.schedule, 4)

    @responses.activate
    def test_postbirth_text_to_audio_week13(self):
        # Setup
        # make change object
        change_data = {
            "mother_id": "846877e6-afaa-43de-acb1-09f61ad4de99",
            "action": "change_messaging",
            "data": {
                "msg_type": "audio",
                "voice_days": "mon_wed",
                "voice_times": "9_11"
            },
            "source": self.make_source_adminuser()
        }
        change = Change.objects.create(**change_data)
        # mock get subscription request
        subscription_id = "07f4d95c-ad78-4bf1-8779-c47b428e89d0"
        query_string = '?active=True&id=%s' % change_data["mother_id"]
        responses.add(
            responses.GET,
            'http://localhost:8005/api/v1/subscriptions/%s' % query_string,
            json={
                "count": 1,
                "next": None,
                "previous": None,
                "results": [{
                    "id": subscription_id,
                    "identity": change_data["mother_id"],
                    "active": True,
                    "lang": "eng_NG",
                    "next_sequence_number": 2,
                    "messageset": 8,
                    "schedule": 2
                }],
            },
            status=200, content_type='application/json',
            match_querystring=True
        )
        # mock current messageset lookup
        responses.add(
            responses.GET,
            'http://localhost:8005/api/v1/messageset/8/',
            json={
                "id": 8,
                "short_name": 'postbirth.mother.text.13_52',
                "default_schedule": 2
            },
            status=200, content_type='application/json',
            match_querystring=True
        )
        # mock schedule 2 lookup
        responses.add(
            responses.GET,
            'http://localhost:8005/api/v1/schedule/2/',
            json={"id": 2, "day_of_week": "2,4"},
            status=200, content_type='application/json',
        )
        # mock patch subscription request
        responses.add(
            responses.PATCH,
            'http://localhost:8005/api/v1/subscriptions/%s/' % subscription_id,
            json={"active": False},
            status=200, content_type='application/json',
        )
        # mock new messageset via shortname lookup
        query_string = '?short_name=postbirth.mother.audio.13_52.mon_wed.9_11'
        responses.add(
            responses.GET,
            'http://localhost:8005/api/v1/messageset/%s' % query_string,
            json={
                "count": 1,
                "next": None,
                "previous": None,
                "results": [{
                    "id": 13,
                    "short_name": 'postbirth.mother.audio.13_52.mon_wed.9_11',
                    "default_schedule": 8
                }]
            },
            status=200, content_type='application/json',
            match_querystring=True
        )
        # mock schedule 8 lookup
        responses.add(
            responses.GET,
            'http://localhost:8005/api/v1/schedule/8/',
            json={"id": 8, "day_of_week": "3"},
            status=200, content_type='application/json',
        )

        # Execute
        result = implement_action.apply_async(args=[change.id])

        # Check
        self.assertEqual(result.get(), "Change messaging completed")
        d = SubscriptionRequest.objects.last()
        self.assertEqual(d.messageset, 13)
        self.assertEqual(d.next_sequence_number, 1)  # week 13 - 1*1
        self.assertEqual(d.schedule, 8)

    @responses.activate
    def test_postbirth_text_to_audio_week14(self):
        # Setup
        # make change object
        change_data = {
            "mother_id": "846877e6-afaa-43de-acb1-09f61ad4de99",
            "action": "change_messaging",
            "data": {
                "msg_type": "audio",
                "voice_days": "mon_wed",
                "voice_times": "9_11"
            },
            "source": self.make_source_adminuser()
        }
        change = Change.objects.create(**change_data)
        # mock get subscription request
        subscription_id = "07f4d95c-ad78-4bf1-8779-c47b428e89d0"
        query_string = '?active=True&id=%s' % change_data["mother_id"]
        responses.add(
            responses.GET,
            'http://localhost:8005/api/v1/subscriptions/%s' % query_string,
            json={
                "count": 1,
                "next": None,
                "previous": None,
                "results": [{
                    "id": subscription_id,
                    "identity": change_data["mother_id"],
                    "active": True,
                    "lang": "eng_NG",
                    "next_sequence_number": 4,
                    "messageset": 8,
                    "schedule": 2
                }],
            },
            status=200, content_type='application/json',
            match_querystring=True
        )
        # mock current messageset lookup
        responses.add(
            responses.GET,
            'http://localhost:8005/api/v1/messageset/8/',
            json={
                "id": 8,
                "short_name": 'postbirth.mother.text.13_52',
                "default_schedule": 2
            },
            status=200, content_type='application/json',
            match_querystring=True
        )
        # mock schedule 2 lookup
        responses.add(
            responses.GET,
            'http://localhost:8005/api/v1/schedule/2/',
            json={"id": 2, "day_of_week": "2,4"},
            status=200, content_type='application/json',
        )
        # mock patch subscription request
        responses.add(
            responses.PATCH,
            'http://localhost:8005/api/v1/subscriptions/%s/' % subscription_id,
            json={"active": False},
            status=200, content_type='application/json',
        )
        # mock new messageset via shortname lookup
        query_string = '?short_name=postbirth.mother.audio.13_52.mon_wed.9_11'
        responses.add(
            responses.GET,
            'http://localhost:8005/api/v1/messageset/%s' % query_string,
            json={
                "count": 1,
                "next": None,
                "previous": None,
                "results": [{
                    "id": 13,
                    "short_name": 'postbirth.mother.audio.13_52.mon_wed.9_11',
                    "default_schedule": 8
                }]
            },
            status=200, content_type='application/json',
            match_querystring=True
        )
        # mock schedule 8 lookup
        responses.add(
            responses.GET,
            'http://localhost:8005/api/v1/schedule/8/',
            json={"id": 8, "day_of_week": "3"},
            status=200, content_type='application/json',
        )

        # Execute
        result = implement_action.apply_async(args=[change.id])

        # Check
        self.assertEqual(result.get(), "Change messaging completed")
        d = SubscriptionRequest.objects.last()
        self.assertEqual(d.messageset, 13)
        self.assertEqual(d.next_sequence_number, 2)  # week 14 - 2*1
        self.assertEqual(d.schedule, 8)

    @responses.activate
    def test_miscarriage_text_to_audio_week1(self):
        # Setup
        # make change object
        change_data = {
            "mother_id": "846877e6-afaa-43de-acb1-09f61ad4de99",
            "action": "change_messaging",
            "data": {
                "msg_type": "audio",
                "voice_days": "mon_wed",
                "voice_times": "9_11"
            },
            "source": self.make_source_adminuser()
        }
        change = Change.objects.create(**change_data)
        # mock get current subscription request
        subscription_id = "07f4d95c-ad78-4bf1-8779-c47b428e89d0"
        query_string = '?active=True&id=%s' % change_data["mother_id"]
        responses.add(
            responses.GET,
            'http://localhost:8005/api/v1/subscriptions/%s' % query_string,
            json={
                "count": 1,
                "next": None,
                "previous": None,
                "results": [{
                    "id": subscription_id,
                    "identity": change_data["mother_id"],
                    "active": True,
                    "lang": "eng_NG",
                    "next_sequence_number": 1,
                    "messageset": 18,
                    "schedule": 1
                }],
            },
            status=200, content_type='application/json',
            match_querystring=True
        )
        # mock current messageset lookup
        responses.add(
            responses.GET,
            'http://localhost:8005/api/v1/messageset/18/',
            json={
                "id": 18,
                "short_name": 'miscarriage.mother.text.0_2',
                "default_schedule": 1
            },
            status=200, content_type='application/json',
            match_querystring=True
        )
        # mock schedule 1 lookup
        responses.add(
            responses.GET,
            'http://localhost:8005/api/v1/schedule/1/',
            json={"id": 1, "day_of_week": "1,3,5"},
            status=200, content_type='application/json',
        )
        # mock patch subscription request
        responses.add(
            responses.PATCH,
            'http://localhost:8005/api/v1/subscriptions/%s/' % subscription_id,
            json={"active": False},
            status=200, content_type='application/json',
        )
        # mock new messageset via shortname lookup
        query_string = '?short_name=miscarriage.mother.audio.0_2.mon_wed.9_11'
        responses.add(
            responses.GET,
            'http://localhost:8005/api/v1/messageset/%s' % query_string,
            json={
                "count": 1,
                "next": None,
                "previous": None,
                "results": [{
                    "id": 19,
                    "short_name": 'miscarriage.mother.audio.0_2.mon_wed.9_11',
                    "default_schedule": 4
                }]
            },
            status=200, content_type='application/json',
            match_querystring=True
        )
        # mock schedule 4 lookup
        responses.add(
            responses.GET,
            'http://localhost:8005/api/v1/schedule/4/',
            json={"id": 4, "day_of_week": "1,3"},
            status=200, content_type='application/json',
        )

        # Execute
        result = implement_action.apply_async(args=[change.id])

        # Check
        self.assertEqual(result.get(), "Change messaging completed")
        d = SubscriptionRequest.objects.last()
        self.assertEqual(d.messageset, 19)
        self.assertEqual(d.next_sequence_number, 1)
        self.assertEqual(d.schedule, 4)

    @responses.activate
    def test_miscarriage_text_to_audio_week2(self):
        # Setup
        # make change object
        change_data = {
            "mother_id": "846877e6-afaa-43de-acb1-09f61ad4de99",
            "action": "change_messaging",
            "data": {
                "msg_type": "audio",
                "voice_days": "mon_wed",
                "voice_times": "9_11"
            },
            "source": self.make_source_adminuser()
        }
        change = Change.objects.create(**change_data)
        # mock get current subscription request
        subscription_id = "07f4d95c-ad78-4bf1-8779-c47b428e89d0"
        query_string = '?active=True&id=%s' % change_data["mother_id"]
        responses.add(
            responses.GET,
            'http://localhost:8005/api/v1/subscriptions/%s' % query_string,
            json={
                "count": 1,
                "next": None,
                "previous": None,
                "results": [{
                    "id": subscription_id,
                    "identity": change_data["mother_id"],
                    "active": True,
                    "lang": "eng_NG",
                    "next_sequence_number": 3,
                    "messageset": 18,
                    "schedule": 1
                }],
            },
            status=200, content_type='application/json',
            match_querystring=True
        )
        # mock current messageset lookup
        responses.add(
            responses.GET,
            'http://localhost:8005/api/v1/messageset/18/',
            json={
                "id": 18,
                "short_name": 'miscarriage.mother.text.0_2',
                "default_schedule": 1
            },
            status=200, content_type='application/json',
            match_querystring=True
        )
        # mock schedule 1 lookup
        responses.add(
            responses.GET,
            'http://localhost:8005/api/v1/schedule/1/',
            json={"id": 1, "day_of_week": "1,3,5"},
            status=200, content_type='application/json',
        )
        # mock patch subscription request
        responses.add(
            responses.PATCH,
            'http://localhost:8005/api/v1/subscriptions/%s/' % subscription_id,
            json={"active": False},
            status=200, content_type='application/json',
        )
        # mock new messageset via shortname lookup
        query_string = '?short_name=miscarriage.mother.audio.0_2.mon_wed.9_11'
        responses.add(
            responses.GET,
            'http://localhost:8005/api/v1/messageset/%s' % query_string,
            json={
                "count": 1,
                "next": None,
                "previous": None,
                "results": [{
                    "id": 19,
                    "short_name": 'miscarriage.mother.audio.0_2.mon_wed.9_11',
                    "default_schedule": 4
                }]
            },
            status=200, content_type='application/json',
            match_querystring=True
        )
        # mock schedule 4 lookup
        responses.add(
            responses.GET,
            'http://localhost:8005/api/v1/schedule/4/',
            json={"id": 4, "day_of_week": "1,3"},
            status=200, content_type='application/json',
        )

        # Execute
        result = implement_action.apply_async(args=[change.id])

        # Check
        self.assertEqual(result.get(), "Change messaging completed")
        d = SubscriptionRequest.objects.last()
        self.assertEqual(d.messageset, 19)
        self.assertEqual(d.next_sequence_number, 2)
        self.assertEqual(d.schedule, 4)

    @responses.activate
    def test_prebirth_audio_to_text_week28(self):
        # Setup
        # make change object
        change_data = {
            "mother_id": "846877e6-afaa-43de-acb1-09f61ad4de99",
            "action": "change_messaging",
            "data": {
                "msg_type": "text",
                "voice_days": None,
                "voice_times": None
            },
            "source": self.make_source_adminuser()
        }
        change = Change.objects.create(**change_data)
        # mock get subscription request
        subscription_id = "07f4d95c-ad78-4bf1-8779-c47b428e89d0"
        query_string = '?active=True&id=%s' % change_data["mother_id"]
        responses.add(
            responses.GET,
            'http://localhost:8005/api/v1/subscriptions/%s' % query_string,
            json={
                "count": 1,
                "next": None,
                "previous": None,
                "results": [{
                    "id": subscription_id,
                    "identity": change_data["mother_id"],
                    "active": True,
                    "lang": "eng_NG",
                    "next_sequence_number": 36,
                    "messageset": 2,
                    "schedule": 4
                }],
            },
            status=200, content_type='application/json',
            match_querystring=True
        )
        # mock current messageset lookup
        responses.add(
            responses.GET,
            'http://localhost:8005/api/v1/messageset/2/',
            json={
                "id": 2,
                "short_name": 'prebirth.mother.audio.10_42.mon_wed.9_11',
                "default_schedule": 4
            },
            status=200, content_type='application/json',
            match_querystring=True
        )
        # mock schedule 4 lookup
        responses.add(
            responses.GET,
            'http://localhost:8005/api/v1/schedule/4/',
            json={"id": 4, "day_of_week": "1,3"},
            status=200, content_type='application/json',
        )
        # mock patch subscription request
        responses.add(
            responses.PATCH,
            'http://localhost:8005/api/v1/subscriptions/%s/' % subscription_id,
            json={"active": False},
            status=200, content_type='application/json',
        )
        # mock new messageset via shortname lookup
        query_string = '?short_name=prebirth.mother.text.10_42'
        responses.add(
            responses.GET,
            'http://localhost:8005/api/v1/messageset/%s' % query_string,
            json={
                "count": 1,
                "next": None,
                "previous": None,
                "results": [{
                    "id": 1,
                    "short_name": 'prebirth.mother.text.10_42',
                    "default_schedule": 1
                }]
            },
            status=200, content_type='application/json',
            match_querystring=True
        )
        # mock schedule 1 lookup
        responses.add(
            responses.GET,
            'http://localhost:8005/api/v1/schedule/1/',
            json={"id": 1, "day_of_week": "1,3,5"},
            status=200, content_type='application/json',
        )

        # Execute
        result = implement_action.apply_async(args=[change.id])

        # Check
        self.assertEqual(result.get(), "Change messaging completed")
        d = SubscriptionRequest.objects.last()
        self.assertEqual(d.messageset, 1)
        self.assertEqual(d.next_sequence_number, 54)  # week 28 - 18*3
        self.assertEqual(d.schedule, 1)

    @responses.activate
    def test_postbirth_audio_to_text_week12(self):
        # Setup
        # make change object
        change_data = {
            "mother_id": "846877e6-afaa-43de-acb1-09f61ad4de99",
            "action": "change_messaging",
            "data": {
                "msg_type": "text",
                "voice_days": None,
                "voice_times": None
            },
            "source": self.make_source_adminuser()
        }
        change = Change.objects.create(**change_data)
        # mock get subscription request
        subscription_id = "07f4d95c-ad78-4bf1-8779-c47b428e89d0"
        query_string = '?active=True&id=%s' % change_data["mother_id"]
        responses.add(
            responses.GET,
            'http://localhost:8005/api/v1/subscriptions/%s' % query_string,
            json={
                "count": 1,
                "next": None,
                "previous": None,
                "results": [{
                    "id": subscription_id,
                    "identity": change_data["mother_id"],
                    "active": True,
                    "lang": "eng_NG",
                    "next_sequence_number": 24,
                    "messageset": 9,
                    "schedule": 4
                }],
            },
            status=200, content_type='application/json',
            match_querystring=True
        )
        # mock current messageset lookup
        responses.add(
            responses.GET,
            'http://localhost:8005/api/v1/messageset/9/',
            json={
                "id": 9,
                "short_name": 'postbirth.mother.audio.0_12.mon_wed.9_11',
                "default_schedule": 4
            },
            status=200, content_type='application/json',
            match_querystring=True
        )
        # mock schedule 4 lookup
        responses.add(
            responses.GET,
            'http://localhost:8005/api/v1/schedule/4/',
            json={"id": 4, "day_of_week": "1,3"},
            status=200, content_type='application/json',
        )
        # mock patch subscription request
        responses.add(
            responses.PATCH,
            'http://localhost:8005/api/v1/subscriptions/%s/' % subscription_id,
            json={"active": False},
            status=200, content_type='application/json',
        )
        # mock new messageset via shortname lookup
        query_string = '?short_name=postbirth.mother.text.0_12'
        responses.add(
            responses.GET,
            'http://localhost:8005/api/v1/messageset/%s' % query_string,
            json={
                "count": 1,
                "next": None,
                "previous": None,
                "results": [{
                    "id": 7,
                    "short_name": 'postbirth.mother.text.0_12',
                    "default_schedule": 1
                }]
            },
            status=200, content_type='application/json',
            match_querystring=True
        )
        # mock schedule 1 lookup
        responses.add(
            responses.GET,
            'http://localhost:8005/api/v1/schedule/1/',
            json={"id": 1, "day_of_week": "1,3,5"},
            status=200, content_type='application/json',
        )

        # Execute
        result = implement_action.apply_async(args=[change.id])

        # Check
        self.assertEqual(result.get(), "Change messaging completed")
        d = SubscriptionRequest.objects.last()
        self.assertEqual(d.messageset, 7)
        self.assertEqual(d.next_sequence_number, 36)  # week 12 - 12*3
        self.assertEqual(d.schedule, 1)

    @responses.activate
    def test_postbirth_audio_to_text_week13(self):
        # Setup
        # make change object
        change_data = {
            "mother_id": "846877e6-afaa-43de-acb1-09f61ad4de99",
            "action": "change_messaging",
            "data": {
                "msg_type": "text",
                "voice_days": None,
                "voice_times": None
            },
            "source": self.make_source_adminuser()
        }
        change = Change.objects.create(**change_data)
        # mock get subscription request
        subscription_id = "07f4d95c-ad78-4bf1-8779-c47b428e89d0"
        query_string = '?active=True&id=%s' % change_data["mother_id"]
        responses.add(
            responses.GET,
            'http://localhost:8005/api/v1/subscriptions/%s' % query_string,
            json={
                "count": 1,
                "next": None,
                "previous": None,
                "results": [{
                    "id": subscription_id,
                    "identity": change_data["mother_id"],
                    "active": True,
                    "lang": "eng_NG",
                    "next_sequence_number": 1,
                    "messageset": 13,
                    "schedule": 8
                }],
            },
            status=200, content_type='application/json',
            match_querystring=True
        )
        # mock current messageset lookup
        responses.add(
            responses.GET,
            'http://localhost:8005/api/v1/messageset/13/',
            json={
                "id": 13,
                "short_name": 'postbirth.mother.audio.13_52.mon_wed.9_11',
                "default_schedule": 8
            },
            status=200, content_type='application/json',
            match_querystring=True
        )
        # mock schedule 8 lookup
        responses.add(
            responses.GET,
            'http://localhost:8005/api/v1/schedule/8/',
            json={"id": 8, "day_of_week": "3"},
            status=200, content_type='application/json',
        )
        # mock patch subscription request
        responses.add(
            responses.PATCH,
            'http://localhost:8005/api/v1/subscriptions/%s/' % subscription_id,
            json={"active": False},
            status=200, content_type='application/json',
        )
        # mock new messageset via shortname lookup
        query_string = '?short_name=postbirth.mother.text.13_52'
        responses.add(
            responses.GET,
            'http://localhost:8005/api/v1/messageset/%s' % query_string,
            json={
                "count": 1,
                "next": None,
                "previous": None,
                "results": [{
                    "id": 8,
                    "short_name": 'postbirth.mother.text.13_52',
                    "default_schedule": 2
                }]
            },
            status=200, content_type='application/json',
            match_querystring=True
        )
        # mock schedule 2 lookup
        responses.add(
            responses.GET,
            'http://localhost:8005/api/v1/schedule/2/',
            json={"id": 2, "day_of_week": "2,4"},
            status=200, content_type='application/json',
        )

        # Execute
        result = implement_action.apply_async(args=[change.id])

        # Check
        self.assertEqual(result.get(), "Change messaging completed")
        d = SubscriptionRequest.objects.last()
        self.assertEqual(d.messageset, 8)
        self.assertEqual(d.next_sequence_number, 2)  # week 13 - 1*2
        self.assertEqual(d.schedule, 2)

    @responses.activate
    def test_miscarriage_audio_to_text_week2(self):
        # Setup
        # make change object
        change_data = {
            "mother_id": "846877e6-afaa-43de-acb1-09f61ad4de99",
            "action": "change_messaging",
            "data": {
                "msg_type": "text",
                "voice_days": None,
                "voice_times": None
            },
            "source": self.make_source_adminuser()
        }
        change = Change.objects.create(**change_data)
        # mock get current subscription request
        subscription_id = "07f4d95c-ad78-4bf1-8779-c47b428e89d0"
        query_string = '?active=True&id=%s' % change_data["mother_id"]
        responses.add(
            responses.GET,
            'http://localhost:8005/api/v1/subscriptions/%s' % query_string,
            json={
                "count": 1,
                "next": None,
                "previous": None,
                "results": [{
                    "id": subscription_id,
                    "identity": change_data["mother_id"],
                    "active": True,
                    "lang": "eng_NG",
                    "next_sequence_number": 4,
                    "messageset": 19,
                    "schedule": 4
                }],
            },
            status=200, content_type='application/json',
            match_querystring=True
        )
        # mock current messageset lookup
        responses.add(
            responses.GET,
            'http://localhost:8005/api/v1/messageset/19/',
            json={
                "id": 19,
                "short_name": 'miscarriage.mother.audio.0_2.mon_wed.9_11',
                "default_schedule": 4
            },
            status=200, content_type='application/json',
            match_querystring=True
        )
        # mock schedule 4 lookup
        responses.add(
            responses.GET,
            'http://localhost:8005/api/v1/schedule/4/',
            json={"id": 4, "day_of_week": "1,3"},
            status=200, content_type='application/json',
        )
        # mock patch subscription request
        responses.add(
            responses.PATCH,
            'http://localhost:8005/api/v1/subscriptions/%s/' % subscription_id,
            json={"active": False},
            status=200, content_type='application/json',
        )
        # mock new messageset via shortname lookup
        query_string = '?short_name=miscarriage.mother.text.0_2'
        responses.add(
            responses.GET,
            'http://localhost:8005/api/v1/messageset/%s' % query_string,
            json={
                "count": 1,
                "next": None,
                "previous": None,
                "results": [{
                    "id": 18,
                    "short_name": 'miscarriage.mother.text.0_2',
                    "default_schedule": 1
                }]
            },
            status=200, content_type='application/json',
            match_querystring=True
        )
        # mock schedule 1 lookup
        responses.add(
            responses.GET,
            'http://localhost:8005/api/v1/schedule/1/',
            json={"id": 1, "day_of_week": "1,3,5"},
            status=200, content_type='application/json',
        )

        # Execute
        result = implement_action.apply_async(args=[change.id])

        # Check
        self.assertEqual(result.get(), "Change messaging completed")
        d = SubscriptionRequest.objects.last()
        self.assertEqual(d.messageset, 18)
        self.assertEqual(d.next_sequence_number, 6)
        self.assertEqual(d.schedule, 1)


class TestChangeBaby(AuthenticatedAPITestCase):

    @responses.activate
    def test_mother_only_change_baby(self):
        # Setup
        # make registration
        self.make_registration_mother_only()
        # make change object
        change_data = {
            "mother_id": "846877e6-afaa-43de-acb1-09f61ad4de99",
            "action": "change_baby",
            "data": {},
            "source": self.make_source_adminuser()
        }
        change = Change.objects.create(**change_data)
        # mock get subscription request
        subscription_id = "07f4d95c-ad78-4bf1-8779-c47b428e89d0"
        query_string = '?active=True&id=%s' % change_data["mother_id"]
        responses.add(
            responses.GET,
            'http://localhost:8005/api/v1/subscriptions/%s' % query_string,
            json={
                "count": 1,
                "next": None,
                "previous": None,
                "results": [{
                    "id": subscription_id,
                    "identity": change_data["mother_id"],
                    "active": True,
                    "lang": "eng_NG"
                }],
            },
            status=200, content_type='application/json',
            match_querystring=True
        )
        # mock patch subscription request
        responses.add(
            responses.PATCH,
            'http://localhost:8005/api/v1/subscriptions/%s/' % subscription_id,
            json={"active": False},
            status=200, content_type='application/json',
        )
        # mock identity lookup
        responses.add(
            responses.GET,
            'http://localhost:8001/api/v1/identities/%s/' % change_data[
                "mother_id"],
            json={
                "id": change_data["mother_id"],
                "version": 1,
                "details": {
                    "default_addr_type": "msisdn",
                    "addresses": {
                        "msisdn": {
                            "+2345059992222": {}
                        }
                    },
                    "receiver_role": "mother",
                    "linked_to": None,
                    "preferred_msg_type": "audio",
                    "preferred_msg_days": "mon_wed",
                    "preferred_msg_times": "9_11",
                    "preferred_language": "hau_NG"
                },
                "created_at": "2015-07-10T06:13:29.693272Z",
                "updated_at": "2015-07-10T06:13:29.693298Z"
            },
            status=200, content_type='application/json',
        )
        # mock mother messageset lookup
        query_string = '?short_name=postbirth.mother.audio.0_12.mon_wed.9_11'
        responses.add(
            responses.GET,
            'http://localhost:8005/api/v1/messageset/%s' % query_string,
            json={
                "count": 1,
                "next": None,
                "previous": None,
                "results": [{
                    "id": 2,
                    "short_name": 'postbirth.mother.audio.0_12.mon_wed.9_11',
                    "default_schedule": 4
                }]
            },
            status=200, content_type='application/json',
            match_querystring=True
        )
        # mock mother schedule lookup
        responses.add(
            responses.GET,
            'http://localhost:8005/api/v1/schedule/4/',
            json={"id": 4, "day_of_week": "1,3"},
            status=200, content_type='application/json',
        )

        # Execute
        result = implement_action.apply_async(args=[change.id])

        # Check
        self.assertEqual(result.get(), "Change baby completed")
        d = SubscriptionRequest.objects.last()
        self.assertEqual(d.identity, "846877e6-afaa-43de-acb1-09f61ad4de99")
        self.assertEqual(d.messageset, 2)
        self.assertEqual(d.next_sequence_number, 1)
        self.assertEqual(d.lang, "hau_NG")
        self.assertEqual(d.schedule, 4)

    @responses.activate
    def test_friend_only_change_baby(self):
        # Setup
        # make registration
        self.make_registration_friend_only()
        # make change object
        change_data = {
            "mother_id": "846877e6-afaa-43de-acb1-09f61ad4de99",
            "action": "change_baby",
            "data": {},
            "source": self.make_source_adminuser()
        }
        change = Change.objects.create(**change_data)
        # mock get subscription request
        subscription_id = "07f4d95c-ad78-4bf1-8779-c47b428e89d0"
        query_string = '?active=True&id=%s' % change_data["mother_id"]
        responses.add(
            responses.GET,
            'http://localhost:8005/api/v1/subscriptions/%s' % query_string,
            json={
                "count": 1,
                "next": None,
                "previous": None,
                "results": [{
                    "id": subscription_id,
                    "identity": change_data["mother_id"],
                    "active": True,
                    "lang": "eng_NG"
                }],
            },
            status=200, content_type='application/json',
            match_querystring=True
        )
        # mock patch subscription request
        responses.add(
            responses.PATCH,
            'http://localhost:8005/api/v1/subscriptions/%s/' % subscription_id,
            json={"active": False},
            status=200, content_type='application/json',
        )
        # mock mother identity lookup
        responses.add(
            responses.GET,
            'http://localhost:8001/api/v1/identities/%s/' % change_data[
                "mother_id"],
            json={
                "id": change_data["mother_id"],
                "version": 1,
                "details": {
                    "default_addr_type": "msisdn",
                    "addresses": {
                        "msisdn": {
                            "+2345059992222": {}
                        }
                    },
                    "receiver_role": "mother",
                    "linked_to": "629eaf3c-04e5-4404-8a27-3ab3b811326a",
                    "preferred_msg_type": "audio",
                    "preferred_msg_days": "mon_wed",
                    "preferred_msg_times": "9_11",
                    "preferred_language": "hau_NG"
                },
                "created_at": "2015-07-10T06:13:29.693272Z",
                "updated_at": "2015-07-10T06:13:29.693298Z"
            },
            status=200, content_type='application/json',
        )
        # mock mother messageset lookup
        query_string = '?short_name=postbirth.mother.audio.0_12.mon_wed.9_11'
        responses.add(
            responses.GET,
            'http://localhost:8005/api/v1/messageset/%s' % query_string,
            json={
                "count": 1,
                "next": None,
                "previous": None,
                "results": [{
                    "id": 2,
                    "short_name": 'postbirth.mother.audio.0_12.mon_wed.9_11',
                    "default_schedule": 4
                }]
            },
            status=200, content_type='application/json',
            match_querystring=True
        )
        # mock household messageset lookup
        query_string = '?short_name=postbirth.household.audio.0_52.fri.9_11'
        responses.add(
            responses.GET,
            'http://localhost:8005/api/v1/messageset/%s' % query_string,
            json={
                "count": 1,
                "next": None,
                "previous": None,
                "results": [{
                    "id": 17,
                    "short_name": 'postbirth.household.audio.0_52.fri.9_11',
                    "default_schedule": 3
                }]
            },
            status=200, content_type='application/json',
            match_querystring=True
        )
        # mock mother schedule lookup
        responses.add(
            responses.GET,
            'http://localhost:8005/api/v1/schedule/4/',
            json={"id": 4, "day_of_week": "1,3"},
            status=200, content_type='application/json',
        )
        # mock household schedule lookup
        responses.add(
            responses.GET,
            'http://localhost:8005/api/v1/schedule/3/',
            json={"id": 3, "day_of_week": "5"},
            status=200, content_type='application/json',
        )

        # Execute
        result = implement_action.apply_async(args=[change.id])

        # Check
        self.assertEqual(result.get(), "Change baby completed")
        d_mom = SubscriptionRequest.objects.filter(
            identity=change_data["mother_id"])[0]
        self.assertEqual(d_mom.identity,
                         "846877e6-afaa-43de-acb1-09f61ad4de99")
        self.assertEqual(d_mom.messageset, 2)
        self.assertEqual(d_mom.next_sequence_number, 1)
        self.assertEqual(d_mom.lang, "hau_NG")
        self.assertEqual(d_mom.schedule, 4)

        d_hh = SubscriptionRequest.objects.filter(
            identity="629eaf3c-04e5-4404-8a27-3ab3b811326a")[0]
        self.assertEqual(d_hh.identity, "629eaf3c-04e5-4404-8a27-3ab3b811326a")
        self.assertEqual(d_hh.messageset, 17)
        self.assertEqual(d_hh.next_sequence_number, 1)
        self.assertEqual(d_hh.lang, "hau_NG")
        self.assertEqual(d_hh.schedule, 3)


class TestChangeLanguage(AuthenticatedAPITestCase):

    @responses.activate
    def test_mother_only_change_language(self):
        # Setup
        # make registration
        self.make_registration_mother_only()
        # make change object
        change_data = {
            "mother_id": "846877e6-afaa-43de-acb1-09f61ad4de99",
            "action": "change_language",
            "data": {
                "household_id": None,
                "new_language": "pcm_NG"
            },
            "source": self.make_source_adminuser()
        }
        change = Change.objects.create(**change_data)
        # mock get subscription request
        subscription_id = "07f4d95c-ad78-4bf1-8779-c47b428e89d0"
        query_string = '?active=True&id=%s' % change_data["mother_id"]
        responses.add(
            responses.GET,
            'http://localhost:8005/api/v1/subscriptions/%s' % query_string,
            json={
                "count": 1,
                "next": None,
                "previous": None,
                "results": [{
                    "id": subscription_id,
                    "identity": change_data["mother_id"],
                    "active": True,
                    "lang": "eng_NG"
                }],
            },
            status=200, content_type='application/json',
            match_querystring=True
        )
        # mock patch subscription request
        responses.add(
            responses.PATCH,
            'http://localhost:8005/api/v1/subscriptions/%s/' % subscription_id,
            json={"lang": "pcm_NG"},
            status=200, content_type='application/json',
        )

        # Execute
        result = implement_action.apply_async(args=[change.id])

        # Check
        self.assertEqual(result.get(), "Change language completed")
        assert len(responses.calls) == 2

    @responses.activate
    def test_friend_only_change_language(self):
        # Setup
        # make registration
        self.make_registration_friend_only()
        # make change object
        change_data = {
            "mother_id": "846877e6-afaa-43de-acb1-09f61ad4de99",
            "action": "change_language",
            "data": {
                "household_id": "629eaf3c-04e5-4404-8a27-3ab3b811326a",
                "new_language": "pcm_NG"
            },
            "source": self.make_source_adminuser()
        }
        change = Change.objects.create(**change_data)
        # mock mother get subscription request
        subscription_id = "07f4d95c-ad78-4bf1-8779-c47b428e89d0"
        query_string = '?active=True&id=%s' % change_data["mother_id"]
        responses.add(
            responses.GET,
            'http://localhost:8005/api/v1/subscriptions/%s' % query_string,
            json={
                "count": 1,
                "next": None,
                "previous": None,
                "results": [{
                    "id": subscription_id,
                    "identity": change_data["mother_id"],
                    "active": True,
                    "lang": "eng_NG"
                }],
            },
            status=200, content_type='application/json',
            match_querystring=True
        )
        # mock mother patch subscription request
        responses.add(
            responses.PATCH,
            'http://localhost:8005/api/v1/subscriptions/%s/' % subscription_id,
            json={"lang": "pcm_NG"},
            status=200, content_type='application/json',
        )
        # mock household get subscription request
        subscription_id = "ece53dbd-962f-4b9a-8546-759b059a2ae1"
        query_string = '?active=True&id=%s' % change_data["data"][
            "household_id"]
        responses.add(
            responses.GET,
            'http://localhost:8005/api/v1/subscriptions/%s' % query_string,
            json={
                "count": 1,
                "next": None,
                "previous": None,
                "results": [{
                    "id": subscription_id,
                    "identity": change_data["data"]["household_id"],
                    "active": True,
                    "lang": "eng_NG"
                }],
            },
            status=200, content_type='application/json',
            match_querystring=True
        )
        # mock mother patch subscription request
        responses.add(
            responses.PATCH,
            'http://localhost:8005/api/v1/subscriptions/%s/' % subscription_id,
            json={"lang": "pcm_NG"},
            status=200, content_type='application/json',
        )

        # Execute
        result = implement_action.apply_async(args=[change.id])

        # Check
        self.assertEqual(result.get(), "Change language completed")
        assert len(responses.calls) == 4


class TestChangeUnsubscribeHousehold(AuthenticatedAPITestCase):

    @responses.activate
    def test_unsubscribe_household(self):
        # Setup
        # make registration
        self.make_registration_friend_only()
        # make change object
        change_data = {
            "mother_id": "846877e6-afaa-43de-acb1-09f61ad4de99",
            "action": "unsubscribe_household_only",
            "data": {
                "household_id": "629eaf3c-04e5-4404-8a27-3ab3b811326a",
                "reason": "miscarriage"
            },
            "source": self.make_source_adminuser()
        }
        change = Change.objects.create(**change_data)
        # mock get subscription request
        subscription_id = "07f4d95c-ad78-4bf1-8779-c47b428e89d0"
        query_string = '?active=True&id=%s' % change_data["data"][
            "household_id"]
        responses.add(
            responses.GET,
            'http://localhost:8005/api/v1/subscriptions/%s' % query_string,
            json={
                "count": 1,
                "next": None,
                "previous": None,
                "results": [{
                    "id": subscription_id,
                    "identity": change_data["data"]["household_id"],
                    "active": True,
                    "lang": "eng_NG"
                }],
            },
            status=200, content_type='application/json',
            match_querystring=True
        )
        # mock patch subscription request
        responses.add(
            responses.PATCH,
            'http://localhost:8005/api/v1/subscriptions/%s/' % subscription_id,
            json={"active": False},
            status=200, content_type='application/json',
        )

        # Execute
        result = implement_action.apply_async(args=[change.id])

        # Check
        self.assertEqual(result.get(), "Unsubscribe household completed")
        assert len(responses.calls) == 2


class TestChangeUnsubscribeMother(AuthenticatedAPITestCase):

    @responses.activate
    def test_unsubscribe_mother(self):
        # Setup
        # make registration
        self.make_registration_friend_only()
        # make change object
        change_data = {
            "mother_id": "846877e6-afaa-43de-acb1-09f61ad4de99",
            "action": "unsubscribe_mother_only",
            "data": {
                "reason": "miscarriage"
            },
            "source": self.make_source_adminuser()
        }
        change = Change.objects.create(**change_data)
        # mock get subscription request
        subscription_id = "07f4d95c-ad78-4bf1-8779-c47b428e89d0"
        query_string = '?active=True&id=%s' % change_data["mother_id"]
        responses.add(
            responses.GET,
            'http://localhost:8005/api/v1/subscriptions/%s' % query_string,
            json={
                "count": 1,
                "next": None,
                "previous": None,
                "results": [{
                    "id": subscription_id,
                    "identity": change_data["mother_id"],
                    "active": True,
                    "lang": "eng_NG"
                }],
            },
            status=200, content_type='application/json',
            match_querystring=True
        )
        # mock patch subscription request
        responses.add(
            responses.PATCH,
            'http://localhost:8005/api/v1/subscriptions/%s/' % subscription_id,
            json={"active": False},
            status=200, content_type='application/json',
        )

        # Execute
        result = implement_action.apply_async(args=[change.id])

        # Check
        self.assertEqual(result.get(), "Unsubscribe mother completed")
        assert len(responses.calls) == 2


class TestChangeLoss(AuthenticatedAPITestCase):

    @responses.activate
    def test_mother_only_change_loss(self):
        # Setup
        # make registration
        self.make_registration_mother_only()
        # make change object
        change_data = {
            "mother_id": "846877e6-afaa-43de-acb1-09f61ad4de99",
            "action": "change_loss",
            "data": {"reason": "miscarriage"},
            "source": self.make_source_adminuser()
        }
        change = Change.objects.create(**change_data)
        # mock get subscription request
        subscription_id = "07f4d95c-ad78-4bf1-8779-c47b428e89d0"
        query_string = '?active=True&id=%s' % change_data["mother_id"]
        responses.add(
            responses.GET,
            'http://localhost:8005/api/v1/subscriptions/%s' % query_string,
            json={
                "count": 1,
                "next": None,
                "previous": None,
                "results": [{
                    "id": subscription_id,
                    "identity": change_data["mother_id"],
                    "active": True,
                    "lang": "eng_NG"
                }],
            },
            status=200, content_type='application/json',
            match_querystring=True
        )
        # mock patch subscription request
        responses.add(
            responses.PATCH,
            'http://localhost:8005/api/v1/subscriptions/%s/' % subscription_id,
            json={"active": False},
            status=200, content_type='application/json',
        )
        # mock identity lookup
        responses.add(
            responses.GET,
            'http://localhost:8001/api/v1/identities/%s/' % change_data[
                "mother_id"],
            json={
                "id": change_data["mother_id"],
                "version": 1,
                "details": {
                    "default_addr_type": "msisdn",
                    "addresses": {
                        "msisdn": {
                            "+2345059992222": {}
                        }
                    },
                    "receiver_role": "mother",
                    "linked_to": None,
                    "preferred_msg_type": "audio",
                    "preferred_msg_days": "mon_wed",
                    "preferred_msg_times": "9_11",
                    "preferred_language": "hau_NG"
                },
                "created_at": "2015-07-10T06:13:29.693272Z",
                "updated_at": "2015-07-10T06:13:29.693298Z"
            },
            status=200, content_type='application/json',
        )
        # mock mother messageset lookup
        query_string = '?short_name=miscarriage.mother.audio.0_2.mon_wed.9_11'
        responses.add(
            responses.GET,
            'http://localhost:8005/api/v1/messageset/%s' % query_string,
            json={
                "count": 1,
                "next": None,
                "previous": None,
                "results": [{
                    "id": 19,
                    "short_name": 'miscarriage.mother.audio.0_2.mon_wed.9_11',
                    "default_schedule": 4
                }]
            },
            status=200, content_type='application/json',
            match_querystring=True
        )
        # mock mother schedule lookup
        responses.add(
            responses.GET,
            'http://localhost:8005/api/v1/schedule/4/',
            json={"id": 4, "day_of_week": "1,3"},
            status=200, content_type='application/json',
        )

        # Execute
        result = implement_action.apply_async(args=[change.id])

        # Check
        self.assertEqual(result.get(), "Change loss completed")
        d = SubscriptionRequest.objects.last()
        self.assertEqual(d.identity, "846877e6-afaa-43de-acb1-09f61ad4de99")
        self.assertEqual(d.messageset, 19)
        self.assertEqual(d.next_sequence_number, 1)
        self.assertEqual(d.lang, "hau_NG")
        self.assertEqual(d.schedule, 4)

    @responses.activate
    def test_friend_only_change_loss(self):
        # Setup
        # make registration
        self.make_registration_friend_only()
        # make change object
        change_data = {
            "mother_id": "846877e6-afaa-43de-acb1-09f61ad4de99",
            "action": "change_loss",
            "data": {"reason": "miscarriage"},
            "source": self.make_source_adminuser()
        }
        change = Change.objects.create(**change_data)
        # mock mother get subscription request
        subscription_id = "07f4d95c-ad78-4bf1-8779-c47b428e89d0"
        query_string = '?active=True&id=%s' % change_data["mother_id"]
        responses.add(
            responses.GET,
            'http://localhost:8005/api/v1/subscriptions/%s' % query_string,
            json={
                "count": 1,
                "next": None,
                "previous": None,
                "results": [{
                    "id": subscription_id,
                    "identity": change_data["mother_id"],
                    "active": True,
                    "lang": "eng_NG"
                }],
            },
            status=200, content_type='application/json',
            match_querystring=True
        )
        # mock mother patch subscription request
        responses.add(
            responses.PATCH,
            'http://localhost:8005/api/v1/subscriptions/%s/' % subscription_id,
            json={"active": False},
            status=200, content_type='application/json',
        )
        # mock mother identity lookup
        responses.add(
            responses.GET,
            'http://localhost:8001/api/v1/identities/%s/' % change_data[
                "mother_id"],
            json={
                "id": change_data["mother_id"],
                "version": 1,
                "details": {
                    "default_addr_type": "msisdn",
                    "addresses": {
                        "msisdn": {
                            "+2345059992222": {}
                        }
                    },
                    "receiver_role": "mother",
                    "linked_to": "629eaf3c-04e5-4404-8a27-3ab3b811326a",
                    "preferred_msg_type": "audio",
                    "preferred_msg_days": "mon_wed",
                    "preferred_msg_times": "9_11",
                    "preferred_language": "hau_NG"
                },
                "created_at": "2015-07-10T06:13:29.693272Z",
                "updated_at": "2015-07-10T06:13:29.693298Z"
            },
            status=200, content_type='application/json',
        )
        # mock mother messageset lookup
        query_string = '?short_name=miscarriage.mother.audio.0_2.mon_wed.9_11'
        responses.add(
            responses.GET,
            'http://localhost:8005/api/v1/messageset/%s' % query_string,
            json={
                "count": 1,
                "next": None,
                "previous": None,
                "results": [{
                    "id": 19,
                    "short_name": 'miscarriage.mother.audio.0_2.mon_wed.9_11',
                    "default_schedule": 4
                }]
            },
            status=200, content_type='application/json',
            match_querystring=True
        )
        # mock mother schedule lookup
        responses.add(
            responses.GET,
            'http://localhost:8005/api/v1/schedule/4/',
            json={"id": 4, "day_of_week": "1,3"},
            status=200, content_type='application/json',
        )
        # mock friend get subscription request
        subscription_id = "ece53dbd-962f-4b9a-8546-759b059a2ae1"
        query_string = '?active=True&id=%s' % (
            "629eaf3c-04e5-4404-8a27-3ab3b811326a")
        responses.add(
            responses.GET,
            'http://localhost:8005/api/v1/subscriptions/%s' % query_string,
            json={
                "count": 1,
                "next": None,
                "previous": None,
                "results": [{
                    "id": subscription_id,
                    "identity": "629eaf3c-04e5-4404-8a27-3ab3b811326a",
                    "active": True,
                    "lang": "eng_NG"
                }],
            },
            status=200, content_type='application/json',
            match_querystring=True
        )
        # mock household patch subscription request
        responses.add(
            responses.PATCH,
            'http://localhost:8005/api/v1/subscriptions/%s/' % subscription_id,
            json={"active": False},
            status=200, content_type='application/json',
        )

        # Execute
        result = implement_action.apply_async(args=[change.id])

        # Check
        self.assertEqual(result.get(), "Change loss completed")
        d = SubscriptionRequest.objects.last()
        self.assertEqual(d.identity, "846877e6-afaa-43de-acb1-09f61ad4de99")
        self.assertEqual(d.messageset, 19)
        self.assertEqual(d.next_sequence_number, 1)
        self.assertEqual(d.lang, "hau_NG")
        self.assertEqual(d.schedule, 4)<|MERGE_RESOLUTION|>--- conflicted
+++ resolved
@@ -15,11 +15,7 @@
 from registrations.models import (
     Source, Registration, SubscriptionRequest, registration_post_save,
     fire_created_metric, fire_unique_operator_metric, fire_message_type_metric,
-<<<<<<< HEAD
-    fire_receiver_type_metric)
-=======
-    fire_source_metric)
->>>>>>> e2284d65
+    fire_receiver_type_metric, fire_source_metric)
 from .models import Change, change_post_save
 from .tasks import implement_action
 
