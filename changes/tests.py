import datetime
import json
import responses

from django.test import TestCase
from django.contrib.auth.models import User
from django.db.models.signals import post_save

from rest_framework import status
from rest_framework.test import APIClient
from rest_framework.authtoken.models import Token
from rest_hooks.models import model_saved

from hellomama_registration import utils
<<<<<<< HEAD
from registrations.models import (Source, Registration, SubscriptionRequest,
                                  registration_post_save, fire_created_metric,
                                  fire_source_metric,
                                  fire_unique_operator_metric)
=======
from registrations.models import (
    Source, Registration, SubscriptionRequest, registration_post_save,
    fire_created_metric, fire_unique_operator_metric, fire_message_type_metric)
>>>>>>> 5f42e105
from .models import Change, change_post_save
from .tasks import implement_action


def override_get_today():
    return datetime.datetime.strptime("20150817", "%Y%m%d")


class APITestCase(TestCase):

    def setUp(self):
        self.adminclient = APIClient()
        self.normalclient = APIClient()
        self.otherclient = APIClient()
        utils.get_today = override_get_today


class AuthenticatedAPITestCase(APITestCase):

    def _replace_post_save_hooks_change(self):
        def has_listeners():
            return post_save.has_listeners(Change)
        assert has_listeners(), (
            "Change model has no post_save listeners. Make sure"
            " helpers cleaned up properly in earlier tests.")
        post_save.disconnect(receiver=change_post_save,
                             sender=Change)
        post_save.disconnect(receiver=model_saved,
                             dispatch_uid='instance-saved-hook')
        assert not has_listeners(), (
            "Change model still has post_save listeners. Make sure"
            " helpers cleaned up properly in earlier tests.")

    def _restore_post_save_hooks_change(self):
        def has_listeners():
            return post_save.has_listeners(Change)
        assert not has_listeners(), (
            "Change model still has post_save listeners. Make sure"
            " helpers removed them properly in earlier tests.")
        post_save.connect(receiver=change_post_save,
                          sender=Change)
        post_save.connect(receiver=model_saved,
                          dispatch_uid='instance-saved-hook')

    def _replace_post_save_hooks_registration(self):
        def has_listeners():
            return post_save.has_listeners(Registration)
        assert has_listeners(), (
            "Registration model has no post_save listeners. Make sure"
            " helpers cleaned up properly in earlier tests.")
        post_save.disconnect(receiver=registration_post_save,
                             sender=Registration)
        post_save.disconnect(receiver=fire_created_metric,
                             sender=Registration)
        post_save.disconnect(receiver=fire_source_metric,
                             sender=Registration)
        post_save.disconnect(receiver=fire_unique_operator_metric,
                             sender=Registration)
        post_save.disconnect(receiver=fire_message_type_metric,
                             sender=Registration)
        post_save.disconnect(receiver=model_saved,
                             dispatch_uid='instance-saved-hook')
        assert not has_listeners(), (
            "Registration model still has post_save listeners. Make sure"
            " helpers cleaned up properly in earlier tests.")

    def _restore_post_save_hooks_registration(self):
        def has_listeners():
            return post_save.has_listeners(Registration)
        post_save.connect(receiver=registration_post_save,
                          sender=Registration)
        post_save.connect(receiver=fire_created_metric,
                          sender=Registration)
        post_save.connect(receiver=fire_source_metric,
                          sender=Registration)
        post_save.connect(receiver=fire_unique_operator_metric,
                          sender=Registration)
        post_save.connect(receiver=model_saved,
                          dispatch_uid='instance-saved-hook')

    def make_source_adminuser(self):
        data = {
            "name": "test_ussd_source_adminuser",
            "authority": "hw_full",
            "user": User.objects.get(username='testadminuser')
        }
        return Source.objects.create(**data)

    def make_source_normaluser(self):
        data = {
            "name": "test_voice_source_normaluser",
            "authority": "patient",
            "user": User.objects.get(username='testnormaluser')
        }
        return Source.objects.create(**data)

    def make_change_adminuser(self):
        data = {
            "mother_id": "846877e6-afaa-43de-acb1-09f61ad4de99",
            "action": "change_language",
            "data": {"test_adminuser_change": "test_adminuser_changed"},
            "source": self.make_source_adminuser()
        }
        return Change.objects.create(**data)

    def make_change_normaluser(self):
        data = {
            "mother_id": "846877e6-afaa-43de-acb1-09f61ad4de99",
            "action": "change_language",
            "data": {"test_normaluser_change": "test_normaluser_changed"},
            "source": self.make_source_normaluser()
        }
        return Change.objects.create(**data)

    def make_registration_mother_only(self):
        data = {
            "stage": "prebirth",
            "mother_id": "846877e6-afaa-43de-acb1-09f61ad4de99",
            "data": {
                "receiver_id": "846877e6-afaa-43de-acb1-09f61ad4de99",
                "operator_id": "nurse000-6a07-4377-a4f6-c0485ccba234",
                "language": "eng_NG",
                "msg_type": "text",
                "gravida": "1",
                "last_period_date": "20150202",
                "msg_receiver": "mother_only",
                # data added during validation
                "reg_type": "hw_pre",
                "preg_week": "15"
            },
            "source": self.make_source_adminuser()
        }
        return Registration.objects.create(**data)

    def make_registration_friend_only(self):
        data = {
            "stage": "prebirth",
            "mother_id": "846877e6-afaa-43de-acb1-09f61ad4de99",
            "data": {
                "receiver_id": "629eaf3c-04e5-4404-8a27-3ab3b811326a",
                "operator_id": "nurse000-6a07-4377-a4f6-c0485ccba234",
                "language": "pcm_NG",
                "msg_type": "text",
                "gravida": "2",
                "last_period_date": "20150302",
                "msg_receiver": "friend_only",
                # data added during validation
                "reg_type": "hw_pre",
                "preg_week": "11"
            },
            "source": self.make_source_adminuser()
        }
        return Registration.objects.create(**data)

    def setUp(self):
        super(AuthenticatedAPITestCase, self).setUp()
        self._replace_post_save_hooks_change()
        self._replace_post_save_hooks_registration()

        # Normal User setup
        self.normalusername = 'testnormaluser'
        self.normalpassword = 'testnormalpass'
        self.normaluser = User.objects.create_user(
            self.normalusername,
            'testnormaluser@example.com',
            self.normalpassword)
        normaltoken = Token.objects.create(user=self.normaluser)
        self.normaltoken = normaltoken.key
        self.normalclient.credentials(
            HTTP_AUTHORIZATION='Token ' + self.normaltoken)

        # Admin User setup
        self.adminusername = 'testadminuser'
        self.adminpassword = 'testadminpass'
        self.adminuser = User.objects.create_superuser(
            self.adminusername,
            'testadminuser@example.com',
            self.adminpassword)
        admintoken = Token.objects.create(user=self.adminuser)
        self.admintoken = admintoken.key
        self.adminclient.credentials(
            HTTP_AUTHORIZATION='Token ' + self.admintoken)

    def tearDown(self):
        self._restore_post_save_hooks_change()
        self._restore_post_save_hooks_registration()


class TestLogin(AuthenticatedAPITestCase):

    def test_login_normaluser(self):
        """ Test that normaluser can login successfully
        """
        # Setup
        post_auth = {"username": "testnormaluser",
                     "password": "testnormalpass"}
        # Execute
        request = self.client.post(
            '/api/token-auth/', post_auth)
        token = request.data.get('token', None)
        # Check
        self.assertIsNotNone(
            token, "Could not receive authentication token on login post.")
        self.assertEqual(
            request.status_code, 200,
            "Status code on /api/token-auth was %s (should be 200)."
            % request.status_code)

    def test_login_adminuser(self):
        """ Test that adminuser can login successfully
        """
        # Setup
        post_auth = {"username": "testadminuser",
                     "password": "testadminpass"}
        # Execute
        request = self.client.post(
            '/api/token-auth/', post_auth)
        token = request.data.get('token', None)
        # Check
        self.assertIsNotNone(
            token, "Could not receive authentication token on login post.")
        self.assertEqual(
            request.status_code, 200,
            "Status code on /api/token-auth was %s (should be 200)."
            % request.status_code)

    def test_login_adminuser_wrong_password(self):
        """ Test that adminuser cannot log in with wrong password
        """
        # Setup
        post_auth = {"username": "testadminuser",
                     "password": "wrongpass"}
        # Execute
        request = self.client.post(
            '/api/token-auth/', post_auth)
        token = request.data.get('token', None)
        # Check
        self.assertIsNone(
            token, "Could not receive authentication token on login post.")
        self.assertEqual(request.status_code, status.HTTP_400_BAD_REQUEST)

    def test_login_otheruser(self):
        """ Test that an unknown user cannot log in
        """
        # Setup
        post_auth = {"username": "testotheruser",
                     "password": "testotherpass"}
        # Execute
        request = self.otherclient.post(
            '/api/token-auth/', post_auth)
        token = request.data.get('token', None)
        # Check
        self.assertIsNone(
            token, "Could not receive authentication token on login post.")
        self.assertEqual(request.status_code, status.HTTP_400_BAD_REQUEST)


class TestChangeAPI(AuthenticatedAPITestCase):

    def test_get_change_adminuser(self):
        # Setup
        change = self.make_change_adminuser()
        # Execute
        response = self.adminclient.get(
            '/api/v1/change/%s/' % change.id,
            content_type='application/json')
        # Check
        # Currently only posts are allowed
        self.assertEqual(response.status_code,
                         status.HTTP_405_METHOD_NOT_ALLOWED)

    def test_get_change_normaluser(self):
        # Setup
        change = self.make_change_normaluser()
        # Execute
        response = self.normalclient.get(
            '/api/v1/change/%s/' % change.id,
            content_type='application/json')
        # Check
        # Currently only posts are allowed
        self.assertEqual(response.status_code,
                         status.HTTP_405_METHOD_NOT_ALLOWED)

    def test_create_change_adminuser(self):
        # Setup
        self.make_source_adminuser()
        post_data = {
            "mother_id": "846877e6-afaa-43de-acb1-09f61ad4de99",
            "action": "change_language",
            "data": {"test_key1": "test_value1"}
        }
        # Execute
        response = self.adminclient.post('/api/v1/change/',
                                         json.dumps(post_data),
                                         content_type='application/json')
        # Check
        self.assertEqual(response.status_code, status.HTTP_201_CREATED)

        d = Change.objects.last()
        self.assertEqual(d.source.name, 'test_ussd_source_adminuser')
        self.assertEqual(d.action, 'change_language')
        self.assertEqual(d.validated, False)
        self.assertEqual(d.data, {"test_key1": "test_value1"})
        self.assertEqual(d.created_by, self.adminuser)

    def test_create_change_normaluser(self):
        # Setup
        self.make_source_normaluser()
        post_data = {
            "mother_id": "846877e6-afaa-43de-acb1-09f61ad4de99",
            "action": "change_language",
            "data": {"test_key1": "test_value1"}
        }
        # Execute
        response = self.normalclient.post('/api/v1/change/',
                                          json.dumps(post_data),
                                          content_type='application/json')
        # Check
        self.assertEqual(response.status_code, status.HTTP_201_CREATED)

        d = Change.objects.last()
        self.assertEqual(d.source.name, 'test_voice_source_normaluser')
        self.assertEqual(d.action, 'change_language')
        self.assertEqual(d.validated, False)
        self.assertEqual(d.data, {"test_key1": "test_value1"})

    def test_create_change_set_readonly_field(self):
        # Setup
        self.make_source_adminuser()
        post_data = {
            "mother_id": "846877e6-afaa-43de-acb1-09f61ad4de99",
            "action": "change_language",
            "data": {"test_key1": "test_value1"},
            "validated": True
        }
        # Execute
        response = self.adminclient.post('/api/v1/change/',
                                         json.dumps(post_data),
                                         content_type='application/json')
        # Check
        self.assertEqual(response.status_code, status.HTTP_201_CREATED)

        d = Change.objects.last()
        self.assertEqual(d.source.name, 'test_ussd_source_adminuser')
        self.assertEqual(d.action, 'change_language')
        self.assertEqual(d.validated, False)  # Should ignore True post_data
        self.assertEqual(d.data, {"test_key1": "test_value1"})


class TestChangeListAPI(AuthenticatedAPITestCase):

    def test_list_changes(self):
        # Setup
        change1 = self.make_change_adminuser()
        change2 = self.make_change_normaluser()
        # Execute
        response = self.adminclient.get(
            '/api/v1/changes/',
            content_type='application/json')
        # Check
        self.assertEqual(response.status_code, status.HTTP_200_OK)
        self.assertEqual(response.data["count"], 2)
        result1, result2 = response.data["results"]
        self.assertEqual(result1["id"], str(change1.id))
        self.assertEqual(result2["id"], str(change2.id))

    def test_list_changes_filtered(self):
        # Setup
        self.make_change_adminuser()
        change2 = self.make_change_normaluser()
        # Execute
        response = self.adminclient.get(
            '/api/v1/changes/?source=%s' % change2.source.id,
            content_type='application/json')
        # Check
        self.assertEqual(response.status_code, status.HTTP_200_OK)
        self.assertEqual(response.data["count"], 1)
        result = response.data["results"][0]
        self.assertEqual(result["id"], str(change2.id))


class TestRegistrationCreation(AuthenticatedAPITestCase):

    def test_make_registration_mother_only(self):
        # Setup
        # Execute
        self.make_registration_mother_only()
        # Test
        d = Registration.objects.last()
        self.assertEqual(d.mother_id, "846877e6-afaa-43de-acb1-09f61ad4de99")
        self.assertEqual(d.data["msg_receiver"], "mother_only")


class TestChangeMessaging(AuthenticatedAPITestCase):

    @responses.activate
    def test_prebirth_text_to_audio_week28(self):
        # Setup
        # make change object
        change_data = {
            "mother_id": "846877e6-afaa-43de-acb1-09f61ad4de99",
            "action": "change_messaging",
            "data": {
                "msg_type": "audio",
                "voice_days": "tue_thu",
                "voice_times": "9_11"
            },
            "source": self.make_source_adminuser()
        }
        change = Change.objects.create(**change_data)
        # mock get subscription request
        subscription_id = "07f4d95c-ad78-4bf1-8779-c47b428e89d0"
        query_string = '?active=True&id=%s' % change_data["mother_id"]
        responses.add(
            responses.GET,
            'http://localhost:8005/api/v1/subscriptions/%s' % query_string,
            json={
                "count": 1,
                "next": None,
                "previous": None,
                "results": [{
                    "id": subscription_id,
                    "identity": change_data["mother_id"],
                    "active": True,
                    "lang": "eng_NG",
                    "next_sequence_number": 54,
                    "messageset": 1,
                    "schedule": 1
                }],
            },
            status=200, content_type='application/json',
            match_querystring=True
        )
        # mock current messageset lookup
        responses.add(
            responses.GET,
            'http://localhost:8005/api/v1/messageset/1/',
            json={
                "id": 1,
                "short_name": 'prebirth.mother.text.10_42',
                "default_schedule": 1
            },
            status=200, content_type='application/json',
            match_querystring=True
        )
        # mock schedule 1 lookup
        responses.add(
            responses.GET,
            'http://localhost:8005/api/v1/schedule/1/',
            json={"id": 1, "day_of_week": "1,3,5"},
            status=200, content_type='application/json',
        )
        # mock patch subscription request
        responses.add(
            responses.PATCH,
            'http://localhost:8005/api/v1/subscriptions/%s/' % subscription_id,
            json={"active": False},
            status=200, content_type='application/json',
        )
        # mock messageset via shortname lookup
        query_string = '?short_name=prebirth.mother.audio.10_42.tue_thu.9_11'
        responses.add(
            responses.GET,
            'http://localhost:8005/api/v1/messageset/%s' % query_string,
            json={
                "count": 1,
                "next": None,
                "previous": None,
                "results": [{
                    "id": 4,
                    "short_name": 'prebirth.mother.audio.10_42.tue_thu.9_11',
                    "default_schedule": 6
                }]
            },
            status=200, content_type='application/json',
            match_querystring=True
        )
        # mock schedule 6 lookup
        responses.add(
            responses.GET,
            'http://localhost:8005/api/v1/schedule/6/',
            json={"id": 6, "day_of_week": "2,4"},
            status=200, content_type='application/json',
        )

        # Execute
        result = implement_action.apply_async(args=[change.id])

        # Check
        self.assertEqual(result.get(), "Change messaging completed")
        d = SubscriptionRequest.objects.last()
        self.assertEqual(d.identity, "846877e6-afaa-43de-acb1-09f61ad4de99")
        self.assertEqual(d.messageset, 4)
        self.assertEqual(d.next_sequence_number, 36)  # week 28 - 18*2
        self.assertEqual(d.lang, "eng_NG")
        self.assertEqual(d.schedule, 6)

    @responses.activate
    def test_postbirth_text_to_audio_week12(self):
        # Setup
        # make change object
        change_data = {
            "mother_id": "846877e6-afaa-43de-acb1-09f61ad4de99",
            "action": "change_messaging",
            "data": {
                "msg_type": "audio",
                "voice_days": "mon_wed",
                "voice_times": "9_11"
            },
            "source": self.make_source_adminuser()
        }
        change = Change.objects.create(**change_data)
        # mock get subscription request
        subscription_id = "07f4d95c-ad78-4bf1-8779-c47b428e89d0"
        query_string = '?active=True&id=%s' % change_data["mother_id"]
        responses.add(
            responses.GET,
            'http://localhost:8005/api/v1/subscriptions/%s' % query_string,
            json={
                "count": 1,
                "next": None,
                "previous": None,
                "results": [{
                    "id": subscription_id,
                    "identity": change_data["mother_id"],
                    "active": True,
                    "lang": "eng_NG",
                    "next_sequence_number": 36,
                    "messageset": 7,
                    "schedule": 1
                }],
            },
            status=200, content_type='application/json',
            match_querystring=True
        )
        # mock current messageset lookup
        responses.add(
            responses.GET,
            'http://localhost:8005/api/v1/messageset/7/',
            json={
                "id": 7,
                "short_name": 'postbirth.mother.text.0_12',
                "default_schedule": 1
            },
            status=200, content_type='application/json',
            match_querystring=True
        )
        # mock schedule 1 lookup
        responses.add(
            responses.GET,
            'http://localhost:8005/api/v1/schedule/1/',
            json={"id": 1, "day_of_week": "1,3,5"},
            status=200, content_type='application/json',
        )
        # mock patch subscription request
        responses.add(
            responses.PATCH,
            'http://localhost:8005/api/v1/subscriptions/%s/' % subscription_id,
            json={"active": False},
            status=200, content_type='application/json',
        )
        # mock new messageset via shortname lookup
        query_string = '?short_name=postbirth.mother.audio.0_12.mon_wed.9_11'
        responses.add(
            responses.GET,
            'http://localhost:8005/api/v1/messageset/%s' % query_string,
            json={
                "count": 1,
                "next": None,
                "previous": None,
                "results": [{
                    "id": 9,
                    "short_name": 'postbirth.mother.audio.0_12.mon_wed.9_11',
                    "default_schedule": 4
                }]
            },
            status=200, content_type='application/json',
            match_querystring=True
        )
        # mock schedule 4 lookup
        responses.add(
            responses.GET,
            'http://localhost:8005/api/v1/schedule/4/',
            json={"id": 4, "day_of_week": "1,3"},
            status=200, content_type='application/json',
        )

        # Execute
        result = implement_action.apply_async(args=[change.id])

        # Check
        self.assertEqual(result.get(), "Change messaging completed")
        d = SubscriptionRequest.objects.last()
        self.assertEqual(d.messageset, 9)
        self.assertEqual(d.next_sequence_number, 24)  # week 12 - 12*2
        self.assertEqual(d.schedule, 4)

    @responses.activate
    def test_postbirth_text_to_audio_week13(self):
        # Setup
        # make change object
        change_data = {
            "mother_id": "846877e6-afaa-43de-acb1-09f61ad4de99",
            "action": "change_messaging",
            "data": {
                "msg_type": "audio",
                "voice_days": "mon_wed",
                "voice_times": "9_11"
            },
            "source": self.make_source_adminuser()
        }
        change = Change.objects.create(**change_data)
        # mock get subscription request
        subscription_id = "07f4d95c-ad78-4bf1-8779-c47b428e89d0"
        query_string = '?active=True&id=%s' % change_data["mother_id"]
        responses.add(
            responses.GET,
            'http://localhost:8005/api/v1/subscriptions/%s' % query_string,
            json={
                "count": 1,
                "next": None,
                "previous": None,
                "results": [{
                    "id": subscription_id,
                    "identity": change_data["mother_id"],
                    "active": True,
                    "lang": "eng_NG",
                    "next_sequence_number": 2,
                    "messageset": 8,
                    "schedule": 2
                }],
            },
            status=200, content_type='application/json',
            match_querystring=True
        )
        # mock current messageset lookup
        responses.add(
            responses.GET,
            'http://localhost:8005/api/v1/messageset/8/',
            json={
                "id": 8,
                "short_name": 'postbirth.mother.text.13_52',
                "default_schedule": 2
            },
            status=200, content_type='application/json',
            match_querystring=True
        )
        # mock schedule 2 lookup
        responses.add(
            responses.GET,
            'http://localhost:8005/api/v1/schedule/2/',
            json={"id": 2, "day_of_week": "2,4"},
            status=200, content_type='application/json',
        )
        # mock patch subscription request
        responses.add(
            responses.PATCH,
            'http://localhost:8005/api/v1/subscriptions/%s/' % subscription_id,
            json={"active": False},
            status=200, content_type='application/json',
        )
        # mock new messageset via shortname lookup
        query_string = '?short_name=postbirth.mother.audio.13_52.mon_wed.9_11'
        responses.add(
            responses.GET,
            'http://localhost:8005/api/v1/messageset/%s' % query_string,
            json={
                "count": 1,
                "next": None,
                "previous": None,
                "results": [{
                    "id": 13,
                    "short_name": 'postbirth.mother.audio.13_52.mon_wed.9_11',
                    "default_schedule": 8
                }]
            },
            status=200, content_type='application/json',
            match_querystring=True
        )
        # mock schedule 8 lookup
        responses.add(
            responses.GET,
            'http://localhost:8005/api/v1/schedule/8/',
            json={"id": 8, "day_of_week": "3"},
            status=200, content_type='application/json',
        )

        # Execute
        result = implement_action.apply_async(args=[change.id])

        # Check
        self.assertEqual(result.get(), "Change messaging completed")
        d = SubscriptionRequest.objects.last()
        self.assertEqual(d.messageset, 13)
        self.assertEqual(d.next_sequence_number, 1)  # week 13 - 1*1
        self.assertEqual(d.schedule, 8)

    @responses.activate
    def test_postbirth_text_to_audio_week14(self):
        # Setup
        # make change object
        change_data = {
            "mother_id": "846877e6-afaa-43de-acb1-09f61ad4de99",
            "action": "change_messaging",
            "data": {
                "msg_type": "audio",
                "voice_days": "mon_wed",
                "voice_times": "9_11"
            },
            "source": self.make_source_adminuser()
        }
        change = Change.objects.create(**change_data)
        # mock get subscription request
        subscription_id = "07f4d95c-ad78-4bf1-8779-c47b428e89d0"
        query_string = '?active=True&id=%s' % change_data["mother_id"]
        responses.add(
            responses.GET,
            'http://localhost:8005/api/v1/subscriptions/%s' % query_string,
            json={
                "count": 1,
                "next": None,
                "previous": None,
                "results": [{
                    "id": subscription_id,
                    "identity": change_data["mother_id"],
                    "active": True,
                    "lang": "eng_NG",
                    "next_sequence_number": 4,
                    "messageset": 8,
                    "schedule": 2
                }],
            },
            status=200, content_type='application/json',
            match_querystring=True
        )
        # mock current messageset lookup
        responses.add(
            responses.GET,
            'http://localhost:8005/api/v1/messageset/8/',
            json={
                "id": 8,
                "short_name": 'postbirth.mother.text.13_52',
                "default_schedule": 2
            },
            status=200, content_type='application/json',
            match_querystring=True
        )
        # mock schedule 2 lookup
        responses.add(
            responses.GET,
            'http://localhost:8005/api/v1/schedule/2/',
            json={"id": 2, "day_of_week": "2,4"},
            status=200, content_type='application/json',
        )
        # mock patch subscription request
        responses.add(
            responses.PATCH,
            'http://localhost:8005/api/v1/subscriptions/%s/' % subscription_id,
            json={"active": False},
            status=200, content_type='application/json',
        )
        # mock new messageset via shortname lookup
        query_string = '?short_name=postbirth.mother.audio.13_52.mon_wed.9_11'
        responses.add(
            responses.GET,
            'http://localhost:8005/api/v1/messageset/%s' % query_string,
            json={
                "count": 1,
                "next": None,
                "previous": None,
                "results": [{
                    "id": 13,
                    "short_name": 'postbirth.mother.audio.13_52.mon_wed.9_11',
                    "default_schedule": 8
                }]
            },
            status=200, content_type='application/json',
            match_querystring=True
        )
        # mock schedule 8 lookup
        responses.add(
            responses.GET,
            'http://localhost:8005/api/v1/schedule/8/',
            json={"id": 8, "day_of_week": "3"},
            status=200, content_type='application/json',
        )

        # Execute
        result = implement_action.apply_async(args=[change.id])

        # Check
        self.assertEqual(result.get(), "Change messaging completed")
        d = SubscriptionRequest.objects.last()
        self.assertEqual(d.messageset, 13)
        self.assertEqual(d.next_sequence_number, 2)  # week 14 - 2*1
        self.assertEqual(d.schedule, 8)

    @responses.activate
    def test_miscarriage_text_to_audio_week1(self):
        # Setup
        # make change object
        change_data = {
            "mother_id": "846877e6-afaa-43de-acb1-09f61ad4de99",
            "action": "change_messaging",
            "data": {
                "msg_type": "audio",
                "voice_days": "mon_wed",
                "voice_times": "9_11"
            },
            "source": self.make_source_adminuser()
        }
        change = Change.objects.create(**change_data)
        # mock get current subscription request
        subscription_id = "07f4d95c-ad78-4bf1-8779-c47b428e89d0"
        query_string = '?active=True&id=%s' % change_data["mother_id"]
        responses.add(
            responses.GET,
            'http://localhost:8005/api/v1/subscriptions/%s' % query_string,
            json={
                "count": 1,
                "next": None,
                "previous": None,
                "results": [{
                    "id": subscription_id,
                    "identity": change_data["mother_id"],
                    "active": True,
                    "lang": "eng_NG",
                    "next_sequence_number": 1,
                    "messageset": 18,
                    "schedule": 1
                }],
            },
            status=200, content_type='application/json',
            match_querystring=True
        )
        # mock current messageset lookup
        responses.add(
            responses.GET,
            'http://localhost:8005/api/v1/messageset/18/',
            json={
                "id": 18,
                "short_name": 'miscarriage.mother.text.0_2',
                "default_schedule": 1
            },
            status=200, content_type='application/json',
            match_querystring=True
        )
        # mock schedule 1 lookup
        responses.add(
            responses.GET,
            'http://localhost:8005/api/v1/schedule/1/',
            json={"id": 1, "day_of_week": "1,3,5"},
            status=200, content_type='application/json',
        )
        # mock patch subscription request
        responses.add(
            responses.PATCH,
            'http://localhost:8005/api/v1/subscriptions/%s/' % subscription_id,
            json={"active": False},
            status=200, content_type='application/json',
        )
        # mock new messageset via shortname lookup
        query_string = '?short_name=miscarriage.mother.audio.0_2.mon_wed.9_11'
        responses.add(
            responses.GET,
            'http://localhost:8005/api/v1/messageset/%s' % query_string,
            json={
                "count": 1,
                "next": None,
                "previous": None,
                "results": [{
                    "id": 19,
                    "short_name": 'miscarriage.mother.audio.0_2.mon_wed.9_11',
                    "default_schedule": 4
                }]
            },
            status=200, content_type='application/json',
            match_querystring=True
        )
        # mock schedule 4 lookup
        responses.add(
            responses.GET,
            'http://localhost:8005/api/v1/schedule/4/',
            json={"id": 4, "day_of_week": "1,3"},
            status=200, content_type='application/json',
        )

        # Execute
        result = implement_action.apply_async(args=[change.id])

        # Check
        self.assertEqual(result.get(), "Change messaging completed")
        d = SubscriptionRequest.objects.last()
        self.assertEqual(d.messageset, 19)
        self.assertEqual(d.next_sequence_number, 1)
        self.assertEqual(d.schedule, 4)

    @responses.activate
    def test_miscarriage_text_to_audio_week2(self):
        # Setup
        # make change object
        change_data = {
            "mother_id": "846877e6-afaa-43de-acb1-09f61ad4de99",
            "action": "change_messaging",
            "data": {
                "msg_type": "audio",
                "voice_days": "mon_wed",
                "voice_times": "9_11"
            },
            "source": self.make_source_adminuser()
        }
        change = Change.objects.create(**change_data)
        # mock get current subscription request
        subscription_id = "07f4d95c-ad78-4bf1-8779-c47b428e89d0"
        query_string = '?active=True&id=%s' % change_data["mother_id"]
        responses.add(
            responses.GET,
            'http://localhost:8005/api/v1/subscriptions/%s' % query_string,
            json={
                "count": 1,
                "next": None,
                "previous": None,
                "results": [{
                    "id": subscription_id,
                    "identity": change_data["mother_id"],
                    "active": True,
                    "lang": "eng_NG",
                    "next_sequence_number": 3,
                    "messageset": 18,
                    "schedule": 1
                }],
            },
            status=200, content_type='application/json',
            match_querystring=True
        )
        # mock current messageset lookup
        responses.add(
            responses.GET,
            'http://localhost:8005/api/v1/messageset/18/',
            json={
                "id": 18,
                "short_name": 'miscarriage.mother.text.0_2',
                "default_schedule": 1
            },
            status=200, content_type='application/json',
            match_querystring=True
        )
        # mock schedule 1 lookup
        responses.add(
            responses.GET,
            'http://localhost:8005/api/v1/schedule/1/',
            json={"id": 1, "day_of_week": "1,3,5"},
            status=200, content_type='application/json',
        )
        # mock patch subscription request
        responses.add(
            responses.PATCH,
            'http://localhost:8005/api/v1/subscriptions/%s/' % subscription_id,
            json={"active": False},
            status=200, content_type='application/json',
        )
        # mock new messageset via shortname lookup
        query_string = '?short_name=miscarriage.mother.audio.0_2.mon_wed.9_11'
        responses.add(
            responses.GET,
            'http://localhost:8005/api/v1/messageset/%s' % query_string,
            json={
                "count": 1,
                "next": None,
                "previous": None,
                "results": [{
                    "id": 19,
                    "short_name": 'miscarriage.mother.audio.0_2.mon_wed.9_11',
                    "default_schedule": 4
                }]
            },
            status=200, content_type='application/json',
            match_querystring=True
        )
        # mock schedule 4 lookup
        responses.add(
            responses.GET,
            'http://localhost:8005/api/v1/schedule/4/',
            json={"id": 4, "day_of_week": "1,3"},
            status=200, content_type='application/json',
        )

        # Execute
        result = implement_action.apply_async(args=[change.id])

        # Check
        self.assertEqual(result.get(), "Change messaging completed")
        d = SubscriptionRequest.objects.last()
        self.assertEqual(d.messageset, 19)
        self.assertEqual(d.next_sequence_number, 2)
        self.assertEqual(d.schedule, 4)

    @responses.activate
    def test_prebirth_audio_to_text_week28(self):
        # Setup
        # make change object
        change_data = {
            "mother_id": "846877e6-afaa-43de-acb1-09f61ad4de99",
            "action": "change_messaging",
            "data": {
                "msg_type": "text",
                "voice_days": None,
                "voice_times": None
            },
            "source": self.make_source_adminuser()
        }
        change = Change.objects.create(**change_data)
        # mock get subscription request
        subscription_id = "07f4d95c-ad78-4bf1-8779-c47b428e89d0"
        query_string = '?active=True&id=%s' % change_data["mother_id"]
        responses.add(
            responses.GET,
            'http://localhost:8005/api/v1/subscriptions/%s' % query_string,
            json={
                "count": 1,
                "next": None,
                "previous": None,
                "results": [{
                    "id": subscription_id,
                    "identity": change_data["mother_id"],
                    "active": True,
                    "lang": "eng_NG",
                    "next_sequence_number": 36,
                    "messageset": 2,
                    "schedule": 4
                }],
            },
            status=200, content_type='application/json',
            match_querystring=True
        )
        # mock current messageset lookup
        responses.add(
            responses.GET,
            'http://localhost:8005/api/v1/messageset/2/',
            json={
                "id": 2,
                "short_name": 'prebirth.mother.audio.10_42.mon_wed.9_11',
                "default_schedule": 4
            },
            status=200, content_type='application/json',
            match_querystring=True
        )
        # mock schedule 4 lookup
        responses.add(
            responses.GET,
            'http://localhost:8005/api/v1/schedule/4/',
            json={"id": 4, "day_of_week": "1,3"},
            status=200, content_type='application/json',
        )
        # mock patch subscription request
        responses.add(
            responses.PATCH,
            'http://localhost:8005/api/v1/subscriptions/%s/' % subscription_id,
            json={"active": False},
            status=200, content_type='application/json',
        )
        # mock new messageset via shortname lookup
        query_string = '?short_name=prebirth.mother.text.10_42'
        responses.add(
            responses.GET,
            'http://localhost:8005/api/v1/messageset/%s' % query_string,
            json={
                "count": 1,
                "next": None,
                "previous": None,
                "results": [{
                    "id": 1,
                    "short_name": 'prebirth.mother.text.10_42',
                    "default_schedule": 1
                }]
            },
            status=200, content_type='application/json',
            match_querystring=True
        )
        # mock schedule 1 lookup
        responses.add(
            responses.GET,
            'http://localhost:8005/api/v1/schedule/1/',
            json={"id": 1, "day_of_week": "1,3,5"},
            status=200, content_type='application/json',
        )

        # Execute
        result = implement_action.apply_async(args=[change.id])

        # Check
        self.assertEqual(result.get(), "Change messaging completed")
        d = SubscriptionRequest.objects.last()
        self.assertEqual(d.messageset, 1)
        self.assertEqual(d.next_sequence_number, 54)  # week 28 - 18*3
        self.assertEqual(d.schedule, 1)

    @responses.activate
    def test_postbirth_audio_to_text_week12(self):
        # Setup
        # make change object
        change_data = {
            "mother_id": "846877e6-afaa-43de-acb1-09f61ad4de99",
            "action": "change_messaging",
            "data": {
                "msg_type": "text",
                "voice_days": None,
                "voice_times": None
            },
            "source": self.make_source_adminuser()
        }
        change = Change.objects.create(**change_data)
        # mock get subscription request
        subscription_id = "07f4d95c-ad78-4bf1-8779-c47b428e89d0"
        query_string = '?active=True&id=%s' % change_data["mother_id"]
        responses.add(
            responses.GET,
            'http://localhost:8005/api/v1/subscriptions/%s' % query_string,
            json={
                "count": 1,
                "next": None,
                "previous": None,
                "results": [{
                    "id": subscription_id,
                    "identity": change_data["mother_id"],
                    "active": True,
                    "lang": "eng_NG",
                    "next_sequence_number": 24,
                    "messageset": 9,
                    "schedule": 4
                }],
            },
            status=200, content_type='application/json',
            match_querystring=True
        )
        # mock current messageset lookup
        responses.add(
            responses.GET,
            'http://localhost:8005/api/v1/messageset/9/',
            json={
                "id": 9,
                "short_name": 'postbirth.mother.audio.0_12.mon_wed.9_11',
                "default_schedule": 4
            },
            status=200, content_type='application/json',
            match_querystring=True
        )
        # mock schedule 4 lookup
        responses.add(
            responses.GET,
            'http://localhost:8005/api/v1/schedule/4/',
            json={"id": 4, "day_of_week": "1,3"},
            status=200, content_type='application/json',
        )
        # mock patch subscription request
        responses.add(
            responses.PATCH,
            'http://localhost:8005/api/v1/subscriptions/%s/' % subscription_id,
            json={"active": False},
            status=200, content_type='application/json',
        )
        # mock new messageset via shortname lookup
        query_string = '?short_name=postbirth.mother.text.0_12'
        responses.add(
            responses.GET,
            'http://localhost:8005/api/v1/messageset/%s' % query_string,
            json={
                "count": 1,
                "next": None,
                "previous": None,
                "results": [{
                    "id": 7,
                    "short_name": 'postbirth.mother.text.0_12',
                    "default_schedule": 1
                }]
            },
            status=200, content_type='application/json',
            match_querystring=True
        )
        # mock schedule 1 lookup
        responses.add(
            responses.GET,
            'http://localhost:8005/api/v1/schedule/1/',
            json={"id": 1, "day_of_week": "1,3,5"},
            status=200, content_type='application/json',
        )

        # Execute
        result = implement_action.apply_async(args=[change.id])

        # Check
        self.assertEqual(result.get(), "Change messaging completed")
        d = SubscriptionRequest.objects.last()
        self.assertEqual(d.messageset, 7)
        self.assertEqual(d.next_sequence_number, 36)  # week 12 - 12*3
        self.assertEqual(d.schedule, 1)

    @responses.activate
    def test_postbirth_audio_to_text_week13(self):
        # Setup
        # make change object
        change_data = {
            "mother_id": "846877e6-afaa-43de-acb1-09f61ad4de99",
            "action": "change_messaging",
            "data": {
                "msg_type": "text",
                "voice_days": None,
                "voice_times": None
            },
            "source": self.make_source_adminuser()
        }
        change = Change.objects.create(**change_data)
        # mock get subscription request
        subscription_id = "07f4d95c-ad78-4bf1-8779-c47b428e89d0"
        query_string = '?active=True&id=%s' % change_data["mother_id"]
        responses.add(
            responses.GET,
            'http://localhost:8005/api/v1/subscriptions/%s' % query_string,
            json={
                "count": 1,
                "next": None,
                "previous": None,
                "results": [{
                    "id": subscription_id,
                    "identity": change_data["mother_id"],
                    "active": True,
                    "lang": "eng_NG",
                    "next_sequence_number": 1,
                    "messageset": 13,
                    "schedule": 8
                }],
            },
            status=200, content_type='application/json',
            match_querystring=True
        )
        # mock current messageset lookup
        responses.add(
            responses.GET,
            'http://localhost:8005/api/v1/messageset/13/',
            json={
                "id": 13,
                "short_name": 'postbirth.mother.audio.13_52.mon_wed.9_11',
                "default_schedule": 8
            },
            status=200, content_type='application/json',
            match_querystring=True
        )
        # mock schedule 8 lookup
        responses.add(
            responses.GET,
            'http://localhost:8005/api/v1/schedule/8/',
            json={"id": 8, "day_of_week": "3"},
            status=200, content_type='application/json',
        )
        # mock patch subscription request
        responses.add(
            responses.PATCH,
            'http://localhost:8005/api/v1/subscriptions/%s/' % subscription_id,
            json={"active": False},
            status=200, content_type='application/json',
        )
        # mock new messageset via shortname lookup
        query_string = '?short_name=postbirth.mother.text.13_52'
        responses.add(
            responses.GET,
            'http://localhost:8005/api/v1/messageset/%s' % query_string,
            json={
                "count": 1,
                "next": None,
                "previous": None,
                "results": [{
                    "id": 8,
                    "short_name": 'postbirth.mother.text.13_52',
                    "default_schedule": 2
                }]
            },
            status=200, content_type='application/json',
            match_querystring=True
        )
        # mock schedule 2 lookup
        responses.add(
            responses.GET,
            'http://localhost:8005/api/v1/schedule/2/',
            json={"id": 2, "day_of_week": "2,4"},
            status=200, content_type='application/json',
        )

        # Execute
        result = implement_action.apply_async(args=[change.id])

        # Check
        self.assertEqual(result.get(), "Change messaging completed")
        d = SubscriptionRequest.objects.last()
        self.assertEqual(d.messageset, 8)
        self.assertEqual(d.next_sequence_number, 2)  # week 13 - 1*2
        self.assertEqual(d.schedule, 2)

    @responses.activate
    def test_miscarriage_audio_to_text_week2(self):
        # Setup
        # make change object
        change_data = {
            "mother_id": "846877e6-afaa-43de-acb1-09f61ad4de99",
            "action": "change_messaging",
            "data": {
                "msg_type": "text",
                "voice_days": None,
                "voice_times": None
            },
            "source": self.make_source_adminuser()
        }
        change = Change.objects.create(**change_data)
        # mock get current subscription request
        subscription_id = "07f4d95c-ad78-4bf1-8779-c47b428e89d0"
        query_string = '?active=True&id=%s' % change_data["mother_id"]
        responses.add(
            responses.GET,
            'http://localhost:8005/api/v1/subscriptions/%s' % query_string,
            json={
                "count": 1,
                "next": None,
                "previous": None,
                "results": [{
                    "id": subscription_id,
                    "identity": change_data["mother_id"],
                    "active": True,
                    "lang": "eng_NG",
                    "next_sequence_number": 4,
                    "messageset": 19,
                    "schedule": 4
                }],
            },
            status=200, content_type='application/json',
            match_querystring=True
        )
        # mock current messageset lookup
        responses.add(
            responses.GET,
            'http://localhost:8005/api/v1/messageset/19/',
            json={
                "id": 19,
                "short_name": 'miscarriage.mother.audio.0_2.mon_wed.9_11',
                "default_schedule": 4
            },
            status=200, content_type='application/json',
            match_querystring=True
        )
        # mock schedule 4 lookup
        responses.add(
            responses.GET,
            'http://localhost:8005/api/v1/schedule/4/',
            json={"id": 4, "day_of_week": "1,3"},
            status=200, content_type='application/json',
        )
        # mock patch subscription request
        responses.add(
            responses.PATCH,
            'http://localhost:8005/api/v1/subscriptions/%s/' % subscription_id,
            json={"active": False},
            status=200, content_type='application/json',
        )
        # mock new messageset via shortname lookup
        query_string = '?short_name=miscarriage.mother.text.0_2'
        responses.add(
            responses.GET,
            'http://localhost:8005/api/v1/messageset/%s' % query_string,
            json={
                "count": 1,
                "next": None,
                "previous": None,
                "results": [{
                    "id": 18,
                    "short_name": 'miscarriage.mother.text.0_2',
                    "default_schedule": 1
                }]
            },
            status=200, content_type='application/json',
            match_querystring=True
        )
        # mock schedule 1 lookup
        responses.add(
            responses.GET,
            'http://localhost:8005/api/v1/schedule/1/',
            json={"id": 1, "day_of_week": "1,3,5"},
            status=200, content_type='application/json',
        )

        # Execute
        result = implement_action.apply_async(args=[change.id])

        # Check
        self.assertEqual(result.get(), "Change messaging completed")
        d = SubscriptionRequest.objects.last()
        self.assertEqual(d.messageset, 18)
        self.assertEqual(d.next_sequence_number, 6)
        self.assertEqual(d.schedule, 1)


class TestChangeBaby(AuthenticatedAPITestCase):

    @responses.activate
    def test_mother_only_change_baby(self):
        # Setup
        # make registration
        self.make_registration_mother_only()
        # make change object
        change_data = {
            "mother_id": "846877e6-afaa-43de-acb1-09f61ad4de99",
            "action": "change_baby",
            "data": {},
            "source": self.make_source_adminuser()
        }
        change = Change.objects.create(**change_data)
        # mock get subscription request
        subscription_id = "07f4d95c-ad78-4bf1-8779-c47b428e89d0"
        query_string = '?active=True&id=%s' % change_data["mother_id"]
        responses.add(
            responses.GET,
            'http://localhost:8005/api/v1/subscriptions/%s' % query_string,
            json={
                "count": 1,
                "next": None,
                "previous": None,
                "results": [{
                    "id": subscription_id,
                    "identity": change_data["mother_id"],
                    "active": True,
                    "lang": "eng_NG"
                }],
            },
            status=200, content_type='application/json',
            match_querystring=True
        )
        # mock patch subscription request
        responses.add(
            responses.PATCH,
            'http://localhost:8005/api/v1/subscriptions/%s/' % subscription_id,
            json={"active": False},
            status=200, content_type='application/json',
        )
        # mock identity lookup
        responses.add(
            responses.GET,
            'http://localhost:8001/api/v1/identities/%s/' % change_data[
                "mother_id"],
            json={
                "id": change_data["mother_id"],
                "version": 1,
                "details": {
                    "default_addr_type": "msisdn",
                    "addresses": {
                        "msisdn": {
                            "+2345059992222": {}
                        }
                    },
                    "receiver_role": "mother",
                    "linked_to": None,
                    "preferred_msg_type": "audio",
                    "preferred_msg_days": "mon_wed",
                    "preferred_msg_times": "9_11",
                    "preferred_language": "hau_NG"
                },
                "created_at": "2015-07-10T06:13:29.693272Z",
                "updated_at": "2015-07-10T06:13:29.693298Z"
            },
            status=200, content_type='application/json',
        )
        # mock mother messageset lookup
        query_string = '?short_name=postbirth.mother.audio.0_12.mon_wed.9_11'
        responses.add(
            responses.GET,
            'http://localhost:8005/api/v1/messageset/%s' % query_string,
            json={
                "count": 1,
                "next": None,
                "previous": None,
                "results": [{
                    "id": 2,
                    "short_name": 'postbirth.mother.audio.0_12.mon_wed.9_11',
                    "default_schedule": 4
                }]
            },
            status=200, content_type='application/json',
            match_querystring=True
        )
        # mock mother schedule lookup
        responses.add(
            responses.GET,
            'http://localhost:8005/api/v1/schedule/4/',
            json={"id": 4, "day_of_week": "1,3"},
            status=200, content_type='application/json',
        )

        # Execute
        result = implement_action.apply_async(args=[change.id])

        # Check
        self.assertEqual(result.get(), "Change baby completed")
        d = SubscriptionRequest.objects.last()
        self.assertEqual(d.identity, "846877e6-afaa-43de-acb1-09f61ad4de99")
        self.assertEqual(d.messageset, 2)
        self.assertEqual(d.next_sequence_number, 1)
        self.assertEqual(d.lang, "hau_NG")
        self.assertEqual(d.schedule, 4)

    @responses.activate
    def test_friend_only_change_baby(self):
        # Setup
        # make registration
        self.make_registration_friend_only()
        # make change object
        change_data = {
            "mother_id": "846877e6-afaa-43de-acb1-09f61ad4de99",
            "action": "change_baby",
            "data": {},
            "source": self.make_source_adminuser()
        }
        change = Change.objects.create(**change_data)
        # mock get subscription request
        subscription_id = "07f4d95c-ad78-4bf1-8779-c47b428e89d0"
        query_string = '?active=True&id=%s' % change_data["mother_id"]
        responses.add(
            responses.GET,
            'http://localhost:8005/api/v1/subscriptions/%s' % query_string,
            json={
                "count": 1,
                "next": None,
                "previous": None,
                "results": [{
                    "id": subscription_id,
                    "identity": change_data["mother_id"],
                    "active": True,
                    "lang": "eng_NG"
                }],
            },
            status=200, content_type='application/json',
            match_querystring=True
        )
        # mock patch subscription request
        responses.add(
            responses.PATCH,
            'http://localhost:8005/api/v1/subscriptions/%s/' % subscription_id,
            json={"active": False},
            status=200, content_type='application/json',
        )
        # mock mother identity lookup
        responses.add(
            responses.GET,
            'http://localhost:8001/api/v1/identities/%s/' % change_data[
                "mother_id"],
            json={
                "id": change_data["mother_id"],
                "version": 1,
                "details": {
                    "default_addr_type": "msisdn",
                    "addresses": {
                        "msisdn": {
                            "+2345059992222": {}
                        }
                    },
                    "receiver_role": "mother",
                    "linked_to": "629eaf3c-04e5-4404-8a27-3ab3b811326a",
                    "preferred_msg_type": "audio",
                    "preferred_msg_days": "mon_wed",
                    "preferred_msg_times": "9_11",
                    "preferred_language": "hau_NG"
                },
                "created_at": "2015-07-10T06:13:29.693272Z",
                "updated_at": "2015-07-10T06:13:29.693298Z"
            },
            status=200, content_type='application/json',
        )
        # mock mother messageset lookup
        query_string = '?short_name=postbirth.mother.audio.0_12.mon_wed.9_11'
        responses.add(
            responses.GET,
            'http://localhost:8005/api/v1/messageset/%s' % query_string,
            json={
                "count": 1,
                "next": None,
                "previous": None,
                "results": [{
                    "id": 2,
                    "short_name": 'postbirth.mother.audio.0_12.mon_wed.9_11',
                    "default_schedule": 4
                }]
            },
            status=200, content_type='application/json',
            match_querystring=True
        )
        # mock household messageset lookup
        query_string = '?short_name=postbirth.household.audio.0_52.fri.9_11'
        responses.add(
            responses.GET,
            'http://localhost:8005/api/v1/messageset/%s' % query_string,
            json={
                "count": 1,
                "next": None,
                "previous": None,
                "results": [{
                    "id": 17,
                    "short_name": 'postbirth.household.audio.0_52.fri.9_11',
                    "default_schedule": 3
                }]
            },
            status=200, content_type='application/json',
            match_querystring=True
        )
        # mock mother schedule lookup
        responses.add(
            responses.GET,
            'http://localhost:8005/api/v1/schedule/4/',
            json={"id": 4, "day_of_week": "1,3"},
            status=200, content_type='application/json',
        )
        # mock household schedule lookup
        responses.add(
            responses.GET,
            'http://localhost:8005/api/v1/schedule/3/',
            json={"id": 3, "day_of_week": "5"},
            status=200, content_type='application/json',
        )

        # Execute
        result = implement_action.apply_async(args=[change.id])

        # Check
        self.assertEqual(result.get(), "Change baby completed")
        d_mom = SubscriptionRequest.objects.filter(
            identity=change_data["mother_id"])[0]
        self.assertEqual(d_mom.identity,
                         "846877e6-afaa-43de-acb1-09f61ad4de99")
        self.assertEqual(d_mom.messageset, 2)
        self.assertEqual(d_mom.next_sequence_number, 1)
        self.assertEqual(d_mom.lang, "hau_NG")
        self.assertEqual(d_mom.schedule, 4)

        d_hh = SubscriptionRequest.objects.filter(
            identity="629eaf3c-04e5-4404-8a27-3ab3b811326a")[0]
        self.assertEqual(d_hh.identity, "629eaf3c-04e5-4404-8a27-3ab3b811326a")
        self.assertEqual(d_hh.messageset, 17)
        self.assertEqual(d_hh.next_sequence_number, 1)
        self.assertEqual(d_hh.lang, "hau_NG")
        self.assertEqual(d_hh.schedule, 3)


class TestChangeLanguage(AuthenticatedAPITestCase):

    @responses.activate
    def test_mother_only_change_language(self):
        # Setup
        # make registration
        self.make_registration_mother_only()
        # make change object
        change_data = {
            "mother_id": "846877e6-afaa-43de-acb1-09f61ad4de99",
            "action": "change_language",
            "data": {
                "household_id": None,
                "new_language": "pcm_NG"
            },
            "source": self.make_source_adminuser()
        }
        change = Change.objects.create(**change_data)
        # mock get subscription request
        subscription_id = "07f4d95c-ad78-4bf1-8779-c47b428e89d0"
        query_string = '?active=True&id=%s' % change_data["mother_id"]
        responses.add(
            responses.GET,
            'http://localhost:8005/api/v1/subscriptions/%s' % query_string,
            json={
                "count": 1,
                "next": None,
                "previous": None,
                "results": [{
                    "id": subscription_id,
                    "identity": change_data["mother_id"],
                    "active": True,
                    "lang": "eng_NG"
                }],
            },
            status=200, content_type='application/json',
            match_querystring=True
        )
        # mock patch subscription request
        responses.add(
            responses.PATCH,
            'http://localhost:8005/api/v1/subscriptions/%s/' % subscription_id,
            json={"lang": "pcm_NG"},
            status=200, content_type='application/json',
        )

        # Execute
        result = implement_action.apply_async(args=[change.id])

        # Check
        self.assertEqual(result.get(), "Change language completed")
        assert len(responses.calls) == 2

    @responses.activate
    def test_friend_only_change_language(self):
        # Setup
        # make registration
        self.make_registration_friend_only()
        # make change object
        change_data = {
            "mother_id": "846877e6-afaa-43de-acb1-09f61ad4de99",
            "action": "change_language",
            "data": {
                "household_id": "629eaf3c-04e5-4404-8a27-3ab3b811326a",
                "new_language": "pcm_NG"
            },
            "source": self.make_source_adminuser()
        }
        change = Change.objects.create(**change_data)
        # mock mother get subscription request
        subscription_id = "07f4d95c-ad78-4bf1-8779-c47b428e89d0"
        query_string = '?active=True&id=%s' % change_data["mother_id"]
        responses.add(
            responses.GET,
            'http://localhost:8005/api/v1/subscriptions/%s' % query_string,
            json={
                "count": 1,
                "next": None,
                "previous": None,
                "results": [{
                    "id": subscription_id,
                    "identity": change_data["mother_id"],
                    "active": True,
                    "lang": "eng_NG"
                }],
            },
            status=200, content_type='application/json',
            match_querystring=True
        )
        # mock mother patch subscription request
        responses.add(
            responses.PATCH,
            'http://localhost:8005/api/v1/subscriptions/%s/' % subscription_id,
            json={"lang": "pcm_NG"},
            status=200, content_type='application/json',
        )
        # mock household get subscription request
        subscription_id = "ece53dbd-962f-4b9a-8546-759b059a2ae1"
        query_string = '?active=True&id=%s' % change_data["data"][
            "household_id"]
        responses.add(
            responses.GET,
            'http://localhost:8005/api/v1/subscriptions/%s' % query_string,
            json={
                "count": 1,
                "next": None,
                "previous": None,
                "results": [{
                    "id": subscription_id,
                    "identity": change_data["data"]["household_id"],
                    "active": True,
                    "lang": "eng_NG"
                }],
            },
            status=200, content_type='application/json',
            match_querystring=True
        )
        # mock mother patch subscription request
        responses.add(
            responses.PATCH,
            'http://localhost:8005/api/v1/subscriptions/%s/' % subscription_id,
            json={"lang": "pcm_NG"},
            status=200, content_type='application/json',
        )

        # Execute
        result = implement_action.apply_async(args=[change.id])

        # Check
        self.assertEqual(result.get(), "Change language completed")
        assert len(responses.calls) == 4


class TestChangeUnsubscribeHousehold(AuthenticatedAPITestCase):

    @responses.activate
    def test_unsubscribe_household(self):
        # Setup
        # make registration
        self.make_registration_friend_only()
        # make change object
        change_data = {
            "mother_id": "846877e6-afaa-43de-acb1-09f61ad4de99",
            "action": "unsubscribe_household_only",
            "data": {
                "household_id": "629eaf3c-04e5-4404-8a27-3ab3b811326a",
                "reason": "miscarriage"
            },
            "source": self.make_source_adminuser()
        }
        change = Change.objects.create(**change_data)
        # mock get subscription request
        subscription_id = "07f4d95c-ad78-4bf1-8779-c47b428e89d0"
        query_string = '?active=True&id=%s' % change_data["data"][
            "household_id"]
        responses.add(
            responses.GET,
            'http://localhost:8005/api/v1/subscriptions/%s' % query_string,
            json={
                "count": 1,
                "next": None,
                "previous": None,
                "results": [{
                    "id": subscription_id,
                    "identity": change_data["data"]["household_id"],
                    "active": True,
                    "lang": "eng_NG"
                }],
            },
            status=200, content_type='application/json',
            match_querystring=True
        )
        # mock patch subscription request
        responses.add(
            responses.PATCH,
            'http://localhost:8005/api/v1/subscriptions/%s/' % subscription_id,
            json={"active": False},
            status=200, content_type='application/json',
        )

        # Execute
        result = implement_action.apply_async(args=[change.id])

        # Check
        self.assertEqual(result.get(), "Unsubscribe household completed")
        assert len(responses.calls) == 2


class TestChangeUnsubscribeMother(AuthenticatedAPITestCase):

    @responses.activate
    def test_unsubscribe_mother(self):
        # Setup
        # make registration
        self.make_registration_friend_only()
        # make change object
        change_data = {
            "mother_id": "846877e6-afaa-43de-acb1-09f61ad4de99",
            "action": "unsubscribe_mother_only",
            "data": {
                "reason": "miscarriage"
            },
            "source": self.make_source_adminuser()
        }
        change = Change.objects.create(**change_data)
        # mock get subscription request
        subscription_id = "07f4d95c-ad78-4bf1-8779-c47b428e89d0"
        query_string = '?active=True&id=%s' % change_data["mother_id"]
        responses.add(
            responses.GET,
            'http://localhost:8005/api/v1/subscriptions/%s' % query_string,
            json={
                "count": 1,
                "next": None,
                "previous": None,
                "results": [{
                    "id": subscription_id,
                    "identity": change_data["mother_id"],
                    "active": True,
                    "lang": "eng_NG"
                }],
            },
            status=200, content_type='application/json',
            match_querystring=True
        )
        # mock patch subscription request
        responses.add(
            responses.PATCH,
            'http://localhost:8005/api/v1/subscriptions/%s/' % subscription_id,
            json={"active": False},
            status=200, content_type='application/json',
        )

        # Execute
        result = implement_action.apply_async(args=[change.id])

        # Check
        self.assertEqual(result.get(), "Unsubscribe mother completed")
        assert len(responses.calls) == 2


class TestChangeLoss(AuthenticatedAPITestCase):

    @responses.activate
    def test_mother_only_change_loss(self):
        # Setup
        # make registration
        self.make_registration_mother_only()
        # make change object
        change_data = {
            "mother_id": "846877e6-afaa-43de-acb1-09f61ad4de99",
            "action": "change_loss",
            "data": {"reason": "miscarriage"},
            "source": self.make_source_adminuser()
        }
        change = Change.objects.create(**change_data)
        # mock get subscription request
        subscription_id = "07f4d95c-ad78-4bf1-8779-c47b428e89d0"
        query_string = '?active=True&id=%s' % change_data["mother_id"]
        responses.add(
            responses.GET,
            'http://localhost:8005/api/v1/subscriptions/%s' % query_string,
            json={
                "count": 1,
                "next": None,
                "previous": None,
                "results": [{
                    "id": subscription_id,
                    "identity": change_data["mother_id"],
                    "active": True,
                    "lang": "eng_NG"
                }],
            },
            status=200, content_type='application/json',
            match_querystring=True
        )
        # mock patch subscription request
        responses.add(
            responses.PATCH,
            'http://localhost:8005/api/v1/subscriptions/%s/' % subscription_id,
            json={"active": False},
            status=200, content_type='application/json',
        )
        # mock identity lookup
        responses.add(
            responses.GET,
            'http://localhost:8001/api/v1/identities/%s/' % change_data[
                "mother_id"],
            json={
                "id": change_data["mother_id"],
                "version": 1,
                "details": {
                    "default_addr_type": "msisdn",
                    "addresses": {
                        "msisdn": {
                            "+2345059992222": {}
                        }
                    },
                    "receiver_role": "mother",
                    "linked_to": None,
                    "preferred_msg_type": "audio",
                    "preferred_msg_days": "mon_wed",
                    "preferred_msg_times": "9_11",
                    "preferred_language": "hau_NG"
                },
                "created_at": "2015-07-10T06:13:29.693272Z",
                "updated_at": "2015-07-10T06:13:29.693298Z"
            },
            status=200, content_type='application/json',
        )
        # mock mother messageset lookup
        query_string = '?short_name=miscarriage.mother.audio.0_2.mon_wed.9_11'
        responses.add(
            responses.GET,
            'http://localhost:8005/api/v1/messageset/%s' % query_string,
            json={
                "count": 1,
                "next": None,
                "previous": None,
                "results": [{
                    "id": 19,
                    "short_name": 'miscarriage.mother.audio.0_2.mon_wed.9_11',
                    "default_schedule": 4
                }]
            },
            status=200, content_type='application/json',
            match_querystring=True
        )
        # mock mother schedule lookup
        responses.add(
            responses.GET,
            'http://localhost:8005/api/v1/schedule/4/',
            json={"id": 4, "day_of_week": "1,3"},
            status=200, content_type='application/json',
        )

        # Execute
        result = implement_action.apply_async(args=[change.id])

        # Check
        self.assertEqual(result.get(), "Change loss completed")
        d = SubscriptionRequest.objects.last()
        self.assertEqual(d.identity, "846877e6-afaa-43de-acb1-09f61ad4de99")
        self.assertEqual(d.messageset, 19)
        self.assertEqual(d.next_sequence_number, 1)
        self.assertEqual(d.lang, "hau_NG")
        self.assertEqual(d.schedule, 4)

    @responses.activate
    def test_friend_only_change_loss(self):
        # Setup
        # make registration
        self.make_registration_friend_only()
        # make change object
        change_data = {
            "mother_id": "846877e6-afaa-43de-acb1-09f61ad4de99",
            "action": "change_loss",
            "data": {"reason": "miscarriage"},
            "source": self.make_source_adminuser()
        }
        change = Change.objects.create(**change_data)
        # mock mother get subscription request
        subscription_id = "07f4d95c-ad78-4bf1-8779-c47b428e89d0"
        query_string = '?active=True&id=%s' % change_data["mother_id"]
        responses.add(
            responses.GET,
            'http://localhost:8005/api/v1/subscriptions/%s' % query_string,
            json={
                "count": 1,
                "next": None,
                "previous": None,
                "results": [{
                    "id": subscription_id,
                    "identity": change_data["mother_id"],
                    "active": True,
                    "lang": "eng_NG"
                }],
            },
            status=200, content_type='application/json',
            match_querystring=True
        )
        # mock mother patch subscription request
        responses.add(
            responses.PATCH,
            'http://localhost:8005/api/v1/subscriptions/%s/' % subscription_id,
            json={"active": False},
            status=200, content_type='application/json',
        )
        # mock mother identity lookup
        responses.add(
            responses.GET,
            'http://localhost:8001/api/v1/identities/%s/' % change_data[
                "mother_id"],
            json={
                "id": change_data["mother_id"],
                "version": 1,
                "details": {
                    "default_addr_type": "msisdn",
                    "addresses": {
                        "msisdn": {
                            "+2345059992222": {}
                        }
                    },
                    "receiver_role": "mother",
                    "linked_to": "629eaf3c-04e5-4404-8a27-3ab3b811326a",
                    "preferred_msg_type": "audio",
                    "preferred_msg_days": "mon_wed",
                    "preferred_msg_times": "9_11",
                    "preferred_language": "hau_NG"
                },
                "created_at": "2015-07-10T06:13:29.693272Z",
                "updated_at": "2015-07-10T06:13:29.693298Z"
            },
            status=200, content_type='application/json',
        )
        # mock mother messageset lookup
        query_string = '?short_name=miscarriage.mother.audio.0_2.mon_wed.9_11'
        responses.add(
            responses.GET,
            'http://localhost:8005/api/v1/messageset/%s' % query_string,
            json={
                "count": 1,
                "next": None,
                "previous": None,
                "results": [{
                    "id": 19,
                    "short_name": 'miscarriage.mother.audio.0_2.mon_wed.9_11',
                    "default_schedule": 4
                }]
            },
            status=200, content_type='application/json',
            match_querystring=True
        )
        # mock mother schedule lookup
        responses.add(
            responses.GET,
            'http://localhost:8005/api/v1/schedule/4/',
            json={"id": 4, "day_of_week": "1,3"},
            status=200, content_type='application/json',
        )
        # mock friend get subscription request
        subscription_id = "ece53dbd-962f-4b9a-8546-759b059a2ae1"
        query_string = '?active=True&id=%s' % (
            "629eaf3c-04e5-4404-8a27-3ab3b811326a")
        responses.add(
            responses.GET,
            'http://localhost:8005/api/v1/subscriptions/%s' % query_string,
            json={
                "count": 1,
                "next": None,
                "previous": None,
                "results": [{
                    "id": subscription_id,
                    "identity": "629eaf3c-04e5-4404-8a27-3ab3b811326a",
                    "active": True,
                    "lang": "eng_NG"
                }],
            },
            status=200, content_type='application/json',
            match_querystring=True
        )
        # mock household patch subscription request
        responses.add(
            responses.PATCH,
            'http://localhost:8005/api/v1/subscriptions/%s/' % subscription_id,
            json={"active": False},
            status=200, content_type='application/json',
        )

        # Execute
        result = implement_action.apply_async(args=[change.id])

        # Check
        self.assertEqual(result.get(), "Change loss completed")
        d = SubscriptionRequest.objects.last()
        self.assertEqual(d.identity, "846877e6-afaa-43de-acb1-09f61ad4de99")
        self.assertEqual(d.messageset, 19)
        self.assertEqual(d.next_sequence_number, 1)
        self.assertEqual(d.lang, "hau_NG")
        self.assertEqual(d.schedule, 4)<|MERGE_RESOLUTION|>--- conflicted
+++ resolved
@@ -12,16 +12,10 @@
 from rest_hooks.models import model_saved
 
 from hellomama_registration import utils
-<<<<<<< HEAD
-from registrations.models import (Source, Registration, SubscriptionRequest,
-                                  registration_post_save, fire_created_metric,
-                                  fire_source_metric,
-                                  fire_unique_operator_metric)
-=======
 from registrations.models import (
     Source, Registration, SubscriptionRequest, registration_post_save,
-    fire_created_metric, fire_unique_operator_metric, fire_message_type_metric)
->>>>>>> 5f42e105
+    fire_created_metric, fire_unique_operator_metric, fire_message_type_metric,
+    fire_source_metric)
 from .models import Change, change_post_save
 from .tasks import implement_action
 
