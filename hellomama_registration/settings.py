"""
Django settings for hellomama_registration project.

For more information on this file, see
https://docs.djangoproject.com/en/1.9/topics/settings/

For the full list of settings and their values, see
https://docs.djangoproject.com/en/1.9/ref/settings/
"""

from kombu import Exchange, Queue

import os
import djcelery
import dj_database_url
import mimetypes

# Support SVG on admin
mimetypes.add_type("image/svg+xml", ".svg", True)
mimetypes.add_type("image/svg+xml", ".svgz", True)


# Build paths inside the project like this: os.path.join(BASE_DIR, ...)
BASE_DIR = os.path.dirname(os.path.dirname(__file__))

# Quick-start development settings - unsuitable for production
# See https://docs.djangoproject.com/en/1.9/howto/deployment/checklist/

# SECURITY WARNING: keep the secret key used in production secret!
SECRET_KEY = os.environ.get('SECRET_KEY', 'REPLACEME')

# SECURITY WARNING: don't run with debug turned on in production!
DEBUG = os.environ.get('DEBUG', False)

TEMPLATE_DEBUG = DEBUG

ALLOWED_HOSTS = ['*']


# Application definition

INSTALLED_APPS = (
    # admin
    'django.contrib.admin',
    # core
    'django.contrib.auth',
    'django.contrib.contenttypes',
    'django.contrib.sessions',
    'django.contrib.messages',
    'django.contrib.staticfiles',
    # 3rd party
    'djcelery',
    'raven.contrib.django.raven_compat',
    'rest_framework',
    'rest_framework.authtoken',
    'django_filters',
    'rest_hooks',
    # us
    'registrations',
    'changes',
    'uniqueids'

)

MIDDLEWARE_CLASSES = (
    'django.contrib.sessions.middleware.SessionMiddleware',
    'django.middleware.common.CommonMiddleware',
    'django.middleware.csrf.CsrfViewMiddleware',
    'django.contrib.auth.middleware.AuthenticationMiddleware',
    'django.contrib.auth.middleware.SessionAuthenticationMiddleware',
    'django.contrib.messages.middleware.MessageMiddleware',
    'django.middleware.clickjacking.XFrameOptionsMiddleware',
)

ROOT_URLCONF = 'hellomama_registration.urls'

WSGI_APPLICATION = 'hellomama_registration.wsgi.application'


# Database
# https://docs.djangoproject.com/en/1.9/ref/settings/#databases

DATABASES = {
    'default': dj_database_url.config(
        default=os.environ.get(
            'REGISTRATIONS_DATABASE',
            'postgres://postgres:@localhost/hellomama_registration')),
}


# Internationalization
# https://docs.djangoproject.com/en/1.9/topics/i18n/

LANGUAGE_CODE = 'en-gb'

TIME_ZONE = 'UTC'

USE_I18N = True

USE_L10N = True

USE_TZ = True


# Static files (CSS, JavaScript, Images)
# https://docs.djangoproject.com/en/1.9/howto/static-files/

STATICFILES_FINDERS = (
    'django.contrib.staticfiles.finders.AppDirectoriesFinder',
    'django.contrib.staticfiles.finders.FileSystemFinder',
)

STATIC_ROOT = 'staticfiles'
STATIC_URL = '/static/'

# TEMPLATE_CONTEXT_PROCESSORS = (
#     "django.core.context_processors.request",
# )

# Sentry configuration
RAVEN_CONFIG = {
    # DevOps will supply you with this.
    'dsn': os.environ.get('REGISTRATIONS_SENTRY_DSN', None),
}

# REST Framework conf defaults
REST_FRAMEWORK = {
    'DEFAULT_PERMISSION_CLASSES': ('rest_framework.permissions.IsAdminUser',),
    'PAGE_SIZE': 1000,
    'DEFAULT_PAGINATION_CLASS':
        'rest_framework.pagination.LimitOffsetPagination',
    'DEFAULT_AUTHENTICATION_CLASSES': (
        'rest_framework.authentication.BasicAuthentication',
        'rest_framework.authentication.TokenAuthentication',
    ),
    'DEFAULT_PERMISSION_CLASSES': (
        'rest_framework.permissions.IsAuthenticated',
    ),
    'DEFAULT_FILTER_BACKENDS': ('rest_framework.filters.DjangoFilterBackend',)
}

# Webhook event definition
HOOK_EVENTS = {
    # 'any.event.name': 'App.Model.Action' (created/updated/deleted)
    'subscriptionrequest.added': 'registrations.SubscriptionRequest.created+'
}

HOOK_DELIVERER = 'registrations.tasks.deliver_hook_wrapper'

HOOK_AUTH_TOKEN = os.environ.get('HOOK_AUTH_TOKEN', 'REPLACEME')

# Celery configuration options
CELERY_RESULT_BACKEND = 'djcelery.backends.database:DatabaseBackend'
CELERYBEAT_SCHEDULER = 'djcelery.schedulers.DatabaseScheduler'

BROKER_URL = os.environ.get('BROKER_URL', 'redis://localhost:6379/0')

CELERY_DEFAULT_QUEUE = 'hellomama_registration'
CELERY_QUEUES = (
    Queue('hellomama_registration',
          Exchange('hellomama_registration'),
          routing_key='hellomama_registration'),
)

CELERY_ALWAYS_EAGER = False

# Tell Celery where to find the tasks
CELERY_IMPORTS = (
    'registrations.tasks',
    'changes.tasks'
)

CELERY_CREATE_MISSING_QUEUES = True
CELERY_ROUTES = {
    'celery.backend_cleanup': {
        'queue': 'mediumpriority',
    },
    'registrations.tasks.validate_registration': {
        'queue': 'priority',
    },
    'changes.tasks.implement_action': {
        'queue': 'priority',
    },
    'registrations.tasks.DeliverHook': {
        'queue': 'priority',
    },
    'registrations.tasks.fire_metric': {
        'queue': 'metrics',
    },
    'uniqueids.tasks.add_unique_id_to_identity': {
        'queue': 'priority',
    },
}

MSG_TYPES = ["text", "audio"]
RECEIVER_TYPES = [
    "mother_father", "mother_only", "father_only", "mother_family",
    "mother_friend", "friend_only", "family_only"]

METRICS_REALTIME = [
    'registrations.created.sum',
    'registrations.unique_operators.sum',
]
METRICS_REALTIME.extend(
    ['registrations.msg_type.%s.sum' % mt for mt in MSG_TYPES])
METRICS_REALTIME.extend(
<<<<<<< HEAD
    ['registrations.receiver_type.%s.sum' % rt for rt in RECEIVER_TYPES])
=======
    ['registrations.msg_type.%s.last' % mt for mt in MSG_TYPES])
>>>>>>> e2284d65
METRICS_SCHEDULED = [
]
METRICS_SCHEDULED_TASKS = [
]

METRICS_AUTH_TOKEN = os.environ.get("METRICS_AUTH_TOKEN", "REPLACEME")
METRICS_URL = os.environ.get("METRICS_URL", None)

CELERY_TASK_SERIALIZER = 'json'
CELERY_RESULT_SERIALIZER = 'json'
CELERY_ACCEPT_CONTENT = ['json']
CELERY_IGNORE_RESULT = True

PREBIRTH_MIN_WEEKS = int(os.environ.get('PREBIRTH_MIN_WEEKS', '10'))
PREBIRTH_MAX_WEEKS = int(os.environ.get('PREBIRTH_MAX_WEEKS', '42'))
POSTBIRTH_MIN_WEEKS = int(os.environ.get('POSTBIRTH_MIN_WEEKS', '0'))
POSTBIRTH_MAX_WEEKS = int(os.environ.get('POSTBIRTH_MAX_WEEKS', '52'))

STAGE_BASED_MESSAGING_URL = os.environ.get('STAGE_BASED_MESSAGING_URL',
                                           'http://localhost:8005/api/v1')
STAGE_BASED_MESSAGING_TOKEN = os.environ.get('STAGE_BASED_MESSAGING_TOKEN',
                                             'REPLACEME')
IDENTITY_STORE_URL = os.environ.get('IDENTITY_STORE_URL',
                                    'http://localhost:8001/api/v1')
IDENTITY_STORE_TOKEN = os.environ.get('IDENTITY_STORE_TOKEN',
                                      'REPLACEME')
MESSAGE_SENDER_URL = os.environ.get('MESSAGE_SENDER_URL',
                                    'http://localhost:8006/api/v1')
MESSAGE_SENDER_TOKEN = os.environ.get('MESSAGE_SENDER_TOKEN',
                                      'REPLACEME')
PUBLIC_HOST = os.environ.get('PUBLIC_HOST',
                             'http://registration.dev.example.org')
MOTHER_WELCOME_TEXT_NG_ENG = os.environ.get(
    'MOTHER_WELCOME_TEXT_NG_ENG', 'Welcome to HelloMama!')
HOUSEHOLD_WELCOME_TEXT_NG_ENG = os.environ.get(
    'HOUSEHOLD_WELCOME_TEXT_NG_ENG', 'Welcome household to HelloMama!')

djcelery.setup_loader()<|MERGE_RESOLUTION|>--- conflicted
+++ resolved
@@ -204,11 +204,9 @@
 METRICS_REALTIME.extend(
     ['registrations.msg_type.%s.sum' % mt for mt in MSG_TYPES])
 METRICS_REALTIME.extend(
-<<<<<<< HEAD
+    ['registrations.msg_type.%s.last' % mt for mt in MSG_TYPES])
+METRICS_REALTIME.extend(
     ['registrations.receiver_type.%s.sum' % rt for rt in RECEIVER_TYPES])
-=======
-    ['registrations.msg_type.%s.last' % mt for mt in MSG_TYPES])
->>>>>>> e2284d65
 METRICS_SCHEDULED = [
 ]
 METRICS_SCHEDULED_TASKS = [
