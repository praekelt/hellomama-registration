from os import environ
import datetime

from django.conf import settings
from django.core.management.base import BaseCommand, CommandError
from django.db.models.signals import post_save
from rest_hooks.models import Hook, model_saved
from rest_hooks.signals import raw_hook_event

from seed_services_client import StageBasedMessagingApiClient

from hellomama_registration import utils
from registrations.models import Registration, SubscriptionRequest
from registrations.tasks import validate_registration


from ._utils import validate_and_return_url


class Command(BaseCommand):
    help = ("Creates or updates all Subscription Requests and Subscriptions "
            "for a registration. Note: Identities with multiple subscriptions "
            "to the same message set will only have one subscription changed.")

    def add_arguments(self, parser):
        parser.add_argument(
            "registration",
            type=lambda uuid: Registration.objects.get(pk=uuid),
            help="The UUID of the registration to use")
        parser.add_argument(
            "--fix", action="store_true", default=False,
            help=("Attempt to automatically fix the subscriptions and "
                  "requests if they turn out to be wrong"))
        parser.add_argument(
            "--today", dest="today", default=datetime.datetime.now(),
            type=lambda today: datetime.datetime.strptime(today, '%Y%m%d'),
            help=("Set the date for 'today' from which to calculate the "
                  "next_sequence_number value. By default it will use "
                  "datetime.now() (format YYYYMMDD)")
        )
        parser.add_argument(
            '--sbm-url', dest='sbm_url', type=validate_and_return_url,
            default=environ.get('STAGE_BASED_MESSAGING_URL'),
            help=('The Stage Based Messaging Service to verify '
                  'subscriptions for.'))
        parser.add_argument(
            '--sbm-token', dest='sbm_token', type=str,
            default=environ.get('STAGE_BASED_MESSAGING_TOKEN'),
            help=('The Authorization token for the SBM Service')
        )

    def handle(self, *args, **kwargs):
        sbm_url = kwargs['sbm_url']
        sbm_token = kwargs['sbm_token']
        registration = kwargs['registration']
        apply_fix = kwargs['fix']
        today = kwargs['today']

        self.validate_input(registration, sbm_url, sbm_token, today)

        client = StageBasedMessagingApiClient(sbm_token, sbm_url)

        # Get subscription requests for identities
        sub_requests = registration.get_subscription_requests()
        receivers = registration.get_receiver_ids()
        subscriptions = {}

        # Get subscriptions for identities
        for receiver_id in receivers:
            sub_response = client.get_subscriptions({
                'identity': receiver_id,
            })
<<<<<<< HEAD
            if len(list(sub_response['results'])):
                subscriptions[receiver_id] = next(sub_response)
=======
            subscriptions_list = list(sub_response['results'])
            if len(subscriptions_list) > 0:
                subscriptions[receiver_id] = subscriptions_list
>>>>>>> 5f74483c

        # Make sure the registration has the data for the correct stage
        if registration.stage == 'prebirth':
            weeks = registration.estimate_current_preg_weeks(today=today)
            if weeks > settings.PREBIRTH_MAX_WEEKS + \
                    settings.POSTBIRTH_MAX_WEEKS:
                raise CommandError(
                    'This pregnancy is %s weeks old and should no longer be '
                    'on any of our message sets' % (weeks))
            elif weeks > settings.PREBIRTH_MAX_WEEKS:
                registration = self.update_registration_to_postbirth(
                    registration)
                if apply_fix:
                    registration.save()
        else:
            weeks = utils.calc_baby_age(
                today=today, baby_dob=registration.data['baby_dob'])
            if weeks > settings.POSTBIRTH_MAX_WEEKS:
                raise CommandError(
                    'This baby is %s weeks old and should no longer be '
                    'on any of our message sets' % (weeks))

        """
        If there are no requests or subscriptions then take them through the
        normal process to create these.
        """
        if not sub_requests.exists() and not subscriptions:
            self.log("Registration %s has no subscriptions or subscription "
                     "requests" % (registration.id))
            if apply_fix:
                self.log("Attempting to create them")
                validate_registration(registration_id=registration.id)
            return

        for receiver_id in receivers:
            if receiver_id == registration.mother_id:
                message_set = "mother"
            else:
                message_set = "household"
            relevant_requests = self.verify_subscription_requests(
                sub_requests, registration, receiver_id, message_set, today,
                apply_fix)
            for request in relevant_requests:
                self.verify_subscription(client, request, subscriptions,
                                         apply_fix)

    def verify_subscription_requests(
            self, requests, registration, receiver_id, message_set,
            today, apply_fix=False):
        """
        Verify a subscription request for a receiver.

        :param requests QuerySet:
            The subscription requests to be verified.
        :param registration Registration:
            The registration we're fixing
        :param receiver_id str:
            The UUID of the receiver we're wanting to fix the registration for
        :param message_set str:
            The message set we're verifying
        :param today datetime:
            The date we're using to calculate the sequence numbers
        :param apply_fix bool:
            Whether or not to apply the fix or just log it.
        """

        if registration.stage == 'prebirth':
            weeks_estimate = registration.estimate_current_preg_weeks(
                today=today)
        else:
            weeks_estimate = utils.calc_baby_age(
                today=today, baby_dob=registration.data['baby_dob'])

        # Get the info for the message set this identity should be on
        if message_set == "mother":
            voice_days, voice_times = registration.get_voice_days_and_times()
            messageset_short_name = utils.get_messageset_short_name(
                registration.stage, message_set, registration.data["msg_type"],
                weeks_estimate, voice_days, voice_times
            )
        else:
            messageset_short_name = utils.get_messageset_short_name(
                registration.stage, 'household', registration.data["msg_type"],
                weeks_estimate, "fri", "9_11"
            )

        message_set_info = utils.get_messageset_schedule_sequence(
            messageset_short_name, weeks_estimate)
        messageset_id, schedule_id, next_sequence_number = message_set_info

        # Get the subscrition requests for this user on this messageset
        sub_requests = requests.filter(identity=receiver_id,
                                       messageset=messageset_id)

        if not sub_requests.exists():
            self.log('%s has no subscription requests for %s' % (
                     receiver_id, messageset_short_name))
            if apply_fix:
                self.create_subscription_request(
                    registration, receiver_id, messageset_id, schedule_id,
                    next_sequence_number)
            else:
                # return temp subscription request for checking subscriptions
                return [SubscriptionRequest(
                    identity=receiver_id, messageset=messageset_id,
                    next_sequence_number=next_sequence_number,
                    lang=registration.data["language"], schedule=schedule_id,
                    metadata={})]

        data = {
            'next_sequence_number': next_sequence_number,
            'messageset': messageset_id,
            'schedule': schedule_id,
        }

        # Find differences between expected and actual subscription requests
        for request in sub_requests:
            expected, actual, is_different = self.sub_request_difference(
                request, data)
            expected_str = ', '.join(['%s: %s' % kv for kv in expected])
            actual_str = ', '.join(['%s: %s' % kv for kv in actual])
            if is_different:
                self.log(
                    '%s has "%s", should be "%s"' % (
                        request.id, actual_str, expected_str))
                if apply_fix:
                    if sub_requests.filter(pk=request.pk).update(**data):
                        self.log(
                            'Updated %s, set "%s"' % (
                                request.id,
                                expected_str,
                            ))
            else:
                self.log('%s has correct subscription request %s' % (
                         registration.id, request.id))
        # Return the updated subscription requests
        return registration.get_subscription_requests().filter(
            identity=receiver_id, messageset=messageset_id)

    def create_subscription_request(self, registration, receiver_id, msgset_id,
                                    msgset_schedule, next_sequence_number):
        """
        Disconnects hook listeners and creates a subscription request with a
        welcome message. Reconnects hook listeners afterwards.

        :param registration Registration:
            The registration we're fixing
        :param receiver_id str:
            The UUID of the receiver we're wanting to fix the registration for
        :param msgset_id int:
            The id of the message set we're creating a subscription request for
        :param msgset_schedule int:
            The id of the schedule for the message set
        :param next_sequence_number int:
            The sequence number of the next message that should be sent
        """
        self.log('Attempting to create subscription request')
        # We don't want this to automatically create a subscription
        post_save.disconnect(receiver=model_saved,
                             dispatch_uid='instance-saved-hook')

        sub = {
            "identity": receiver_id,
            "messageset": msgset_id,
            "next_sequence_number": next_sequence_number,
            "lang": registration.data["language"],
            "schedule": msgset_schedule,
            "metadata": {}
        }

        # Add mother welcome message. This is the same as is done in the task
        if receiver_id == registration.mother_id:
            if 'voice_days' in registration.data and \
                    registration.data["voice_days"] != "":
                sub["metadata"]["prepend_next_delivery"] = \
                    "%s/static/audio/registration/%s/welcome_mother.mp3" % (
                    settings.PUBLIC_HOST,
                    registration.data["language"])
            else:
                if registration.data["msg_receiver"] in [
                        "father_only", "friend_only", "family_only"]:
                    to_addr = utils.get_identity_address(
                        registration.data["receiver_id"])
                else:
                    to_addr = utils.get_identity_address(
                        registration.mother_id)
                payload = {
                    "to_addr": to_addr,
                    "content": settings.MOTHER_WELCOME_TEXT_NG_ENG,
                    "metadata": {}
                }
                utils.post_message(payload)

        request = SubscriptionRequest.objects.create(**sub)
        post_save.connect(receiver=model_saved,
                          dispatch_uid='instance-saved-hook')
        return request

    def sub_request_difference(self, request, expected):
        expected_copy = [(key, expected[key])
                         for key in sorted(expected.keys())]
        actual = [(key, getattr(request, key))
                  for key in sorted(expected.keys())]
        return (expected_copy, actual, expected_copy != actual)

    def verify_subscription(self, client, sub_request, subscriptions,
                            apply_fix=False):
        """
        Verify a list of subscriptions based on a given subscription request.

        :param sbm_client StageBasedMessagingApiClient:
            The client to the stage based messaging service API
        :param sub_request SubscriptionRequest:
            The subscription request to use for the verification
        :param subscriptions list:
            The subscriptions to verify
        :param apply_fix bool:
            Whether or not to apply the fix or just log it.
        """
        msgset_subscription = {}
        if subscriptions:
            for sub in subscriptions.get(sub_request.identity, {}):
                if sub_request.messageset == sub["messageset"]:
                    msgset_subscription = sub
                    # Prefer active subscriptions
                    if sub["active"]:
                        break
        if not msgset_subscription:
            self.log('No subscription found for subscription request %s' %
                     (sub_request.id))
            if apply_fix:
                self.fire_subscription_hooks(sub_request)
            return

        # Don't do anything if there aren't active subscriptions
        if not msgset_subscription["active"]:
            self.log('No active subscription found for subscription request '
                     '%s. Taking no action' % (sub_request.id))
            return

        # Don't do anything if the subscription is up to date
        if sub_request.next_sequence_number == \
                msgset_subscription["next_sequence_number"]:
            self.log('Next sequence numbers match. Taking no action')
            return

        self.log('Subscription %s has next_sequence_number=%s, should be %s' %
                 (msgset_subscription['id'],
                  msgset_subscription["next_sequence_number"],
                  sub_request.next_sequence_number))
        if apply_fix:
            client.update_subscription(
                msgset_subscription['id'],
                {'next_sequence_number': sub_request.next_sequence_number})
            self.log('Updated subscription %s. Set next_sequence_number to %s'
                     % (msgset_subscription['id'],
                        sub_request.next_sequence_number))

    def fire_subscription_hooks(self, request):
        """
        Triggers the hooks for when a subscription request is added.
        This shoud lead to a subscription being created in the normal way.
        """
        hooks = Hook.objects.filter(event="subscriptionrequest.added")
        if not hooks.exists():
            self.log('Cannot find any hooks for creating a new subscription '
                     'request')

        for hook in hooks:
            raw_hook_event.send(
                sender=request,
                event_name=hook.event,
                payload=request.serialize_hook(hook)['data'],
                instance=request,
                user=hook.user)
            self.log('Firing hook %s for %s.' % (hook, request,))

    def update_registration_to_postbirth(self, registration):
        if 'last_period_date' in registration.data:
            last_period_date = datetime.datetime.strptime(
                registration.data.get('last_period_date'), '%Y%m%d')

            # Estimate the date of birth as lmp + PREBIRTH_MAX_WEEKS
            registration.data['baby_dob'] = (
                last_period_date + datetime.timedelta(
                    weeks=settings.PREBIRTH_MAX_WEEKS)).strftime('%Y%m%d')
            registration.stage = "postbirth"
        return registration

    def validate_input(self, registration, sbm_url, sbm_token, today):
        if not registration.validated:
            raise CommandError(
                'This registration is not valid. This command only works with '
                'validated registrations')

        if not sbm_url:
            raise CommandError(
                'Please make sure either the STAGE_BASED_MESSAGING_URL '
                'environment variable or --sbm-url is set')

        if not sbm_token:
            raise CommandError(
                'Please make sure either the STAGE_BASED_MESSAGING_TOKEN '
                'environment variable or --sbm-token is set')

    def log(self, log):
        self.stdout.write('%s\n' % (log,))<|MERGE_RESOLUTION|>--- conflicted
+++ resolved
@@ -70,14 +70,9 @@
             sub_response = client.get_subscriptions({
                 'identity': receiver_id,
             })
-<<<<<<< HEAD
-            if len(list(sub_response['results'])):
-                subscriptions[receiver_id] = next(sub_response)
-=======
             subscriptions_list = list(sub_response['results'])
             if len(subscriptions_list) > 0:
                 subscriptions[receiver_id] = subscriptions_list
->>>>>>> 5f74483c
 
         # Make sure the registration has the data for the correct stage
         if registration.stage == 'prebirth':
