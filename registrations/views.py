--- conflicted
+++ resolved
@@ -1,13 +1,4 @@
 import django_filters
-<<<<<<< HEAD
-from django.conf import settings
-from django.contrib.auth.models import User, Group
-from django.db.models import Q
-from .models import Source, Registration
-from rest_hooks.models import Hook
-from rest_framework import viewsets, mixins, generics, status, filters
-from rest_framework.exceptions import ValidationError
-=======
 import django_filters.rest_framework as filters
 from django.contrib.auth.models import User, Group
 from django.conf import settings
@@ -15,7 +6,6 @@
 from .models import Source, Registration
 from rest_hooks.models import Hook
 from rest_framework import viewsets, mixins, generics, status
->>>>>>> 49e8d723
 from rest_framework.pagination import CursorPagination
 from rest_framework.permissions import IsAuthenticated, IsAdminUser
 from rest_framework.views import APIView
@@ -287,7 +277,6 @@
         return Response(accepted, status=status)
 
 
-<<<<<<< HEAD
 class MissedCallNotification(APIView):
     """ Send out a notification to the subscriber about the missed call service
         the first time their call fails.
@@ -340,7 +329,8 @@
                 registration.save(update_fields=['data'])
 
         return Response(status=status.HTTP_200_OK)
-=======
+
+
 class UserDetailList(APIView):
     """ UserDetailList Interaction
         GET - returns a detailed list of system users
@@ -399,5 +389,4 @@
         return Response({
             "results": rows,
             "has_previous": has_previous,
-            "has_next": has_next}, status=200)
->>>>>>> 49e8d723
+            "has_next": has_next}, status=200)