--- conflicted
+++ resolved
@@ -27,11 +27,8 @@
         views.PersonnelCodeView.as_view()),
     url(r'^api/v1/send_public_notifications/$',
         views.SendPublicRegistrationNotificationView.as_view()),
-<<<<<<< HEAD
     url(r'^api/v1/missedcall_notification/',
         views.MissedCallNotification.as_view()),
-=======
     url(r'^api/v1/user_details/$',
         views.UserDetailList.as_view()),
->>>>>>> 49e8d723
 ]