--- conflicted
+++ resolved
@@ -278,19 +278,11 @@
         }
         return Registration.objects.create(**data)
 
-<<<<<<< HEAD
     def mock_subscription_lookup(self, identity_id, result=[]):
         responses.add(
             responses.GET,
             'http://localhost:8005/api/v1/subscriptions/'
             '?active=True&identity={}'.format(identity_id),
-=======
-    def mock_subscription_search(self, query_string='', result=[]):
-        responses.add(
-            responses.GET,
-            'http://localhost:8005/api/v1/subscriptions/?{}'.format(
-                query_string),
->>>>>>> 49e8d723
             json={
                 "next": None, "previous": None,
                 "results": result
@@ -298,14 +290,27 @@
             status=200, content_type='application/json', match_querystring=True
         )
 
-<<<<<<< HEAD
+    def mock_subscription_search(self, query_string='', result=[]):
+        responses.add(
+            responses.GET,
+            'http://localhost:8005/api/v1/subscriptions/?{}'.format(
+                query_string),
+            json={
+                "next": None, "previous": None,
+                "results": result
+            },
+            status=200, content_type='application/json', match_querystring=True
+        )
+
     def mock_messageset_lookup(self, messageset_id, details):
         responses.add(
             responses.GET,
             'http://localhost:8005/api/v1/messageset/{}/'.format(
                 messageset_id),
             json=details, status=200, content_type='application/json',
-=======
+            match_querystring=True
+        )
+
     def mock_patch_subscription(self, subscription_id, data={}):
         responses.add(
             responses.PATCH,
@@ -313,7 +318,6 @@
                 subscription_id),
             json=data,
             status=200, content_type='application/json',
->>>>>>> 49e8d723
             match_querystring=True
         )
 
@@ -5103,7 +5107,6 @@
         self.assertEqual(content.count('+234'), 15)
 
 
-<<<<<<< HEAD
 class TestMissedCallNotification(AuthenticatedAPITestCase):
 
     def mock_outbound(self):
@@ -5345,7 +5348,8 @@
 
         registration.refresh_from_db()
         self.assertEqual(response.status_code, status.HTTP_200_OK)
-=======
+
+
 class TestUserDetailListView(AuthenticatedAPITestCase):
 
     @mock.patch("registrations.views.UserDetailList.get_data")
@@ -5554,5 +5558,4 @@
                 "converted_full": "true",
                 "existing": "key"
             }
-        })
->>>>>>> 49e8d723
+        })