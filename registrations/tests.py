--- conflicted
+++ resolved
@@ -1,4 +1,4 @@
-﻿import json
+import json
 import uuid
 import datetime
 import responses
@@ -1784,13 +1784,10 @@
                 'registrations.unique_operators.sum',
                 'registrations.msg_type.text.sum',
                 'registrations.msg_type.audio.sum',
-<<<<<<< HEAD
                 'registrations.msg_type.text.last',
                 'registrations.msg_type.audio.last',
-=======
                 'registrations.source.testnormaluser.sum',
                 'registrations.source.testadminuser.sum',
->>>>>>> f23ce2f6
             ]
         )
 
@@ -1963,8 +1960,9 @@
         self.make_registration_adminuser()
 
         # Check
+        [request] = adapter.requests
         self._check_request(
-            adapter.request, 'POST',
+            request, 'POST',
             data={"registrations.source.testadminuser.sum": 1.0}
         )
         # remove post_save hooks to prevent teardown errors
